--- conflicted
+++ resolved
@@ -55,12 +55,8 @@
 	Description  string   `sql:"description"`
 	OwnerId      int32    `sql:"owner_id"`
 	Default      bool     `sql:"default,notnull"`
-<<<<<<< HEAD
 	Deleted      bool     `sql:"deleted,notnull"`
-	models.AuditLog
-=======
 	sql.AuditLog
->>>>>>> f0fc0ffd
 }
 
 func (impl *SESNotificationRepositoryImpl) FindByIdsIn(ids []int) ([]*SESConfig, error) {
