/*
 * Copyright (c) 2020 Devtron Labs
 *
 * Licensed under the Apache License, Version 2.0 (the "License");
 * you may not use this file except in compliance with the License.
 * You may obtain a copy of the License at
 *
 *    http://www.apache.org/licenses/LICENSE-2.0
 *
 * Unless required by applicable law or agreed to in writing, software
 * distributed under the License is distributed on an "AS IS" BASIS,
 * WITHOUT WARRANTIES OR CONDITIONS OF ANY KIND, either express or implied.
 * See the License for the specific language governing permissions and
 * limitations under the License.
 *
 */

package pipelineConfig

import (
	"github.com/devtron-labs/devtron/internal/sql/repository/app"
	"github.com/devtron-labs/devtron/internal/sql/repository/appWorkflow"
	"github.com/devtron-labs/devtron/internal/util"
	"github.com/devtron-labs/devtron/pkg/cluster/repository"
	"github.com/devtron-labs/devtron/pkg/sql"
	"github.com/go-pg/pg"
	"go.uber.org/zap"
	"time"
)

type PipelineType string
type TriggerType string //HOW pipeline should be triggered
type DeploymentTemplate string

const TRIGGER_TYPE_AUTOMATIC TriggerType = "AUTOMATIC"
const TRIGGER_TYPE_MANUAL TriggerType = "MANUAL"

const DEPLOYMENT_TEMPLATE_BLUE_GREEN DeploymentTemplate = "BLUE-GREEN"
const DEPLOYMENT_TEMPLATE_ROLLING DeploymentTemplate = "ROLLING"
const DEPLOYMENT_TEMPLATE_CANARY DeploymentTemplate = "CANARY"
const DEPLOYMENT_TEMPLATE_RECREATE DeploymentTemplate = "RECREATE"

type Pipeline struct {
	tableName                     struct{} `sql:"pipeline" pg:",discard_unknown_columns"`
	Id                            int      `sql:"id,pk"`
	AppId                         int      `sql:"app_id,notnull"`
	App                           app.App
	CiPipelineId                  int         `sql:"ci_pipeline_id"`
	TriggerType                   TriggerType `sql:"trigger_type,notnull"` // automatic, manual
	EnvironmentId                 int         `sql:"environment_id"`
	Name                          string      `sql:"pipeline_name,notnull"`
	Deleted                       bool        `sql:"deleted,notnull"`
	PreStageConfig                string      `sql:"pre_stage_config_yaml"`
	PostStageConfig               string      `sql:"post_stage_config_yaml"`
	PreTriggerType                TriggerType `sql:"pre_trigger_type"`                   // automatic, manual
	PostTriggerType               TriggerType `sql:"post_trigger_type"`                  // automatic, manual
	PreStageConfigMapSecretNames  string      `sql:"pre_stage_config_map_secret_names"`  // configmap names
	PostStageConfigMapSecretNames string      `sql:"post_stage_config_map_secret_names"` // secret names
	RunPreStageInEnv              bool        `sql:"run_pre_stage_in_env"`               // secret names
	RunPostStageInEnv             bool        `sql:"run_post_stage_in_env"`              // secret names
	DeploymentAppCreated          bool        `sql:"deployment_app_created,notnull"`
	DeploymentAppType             string      `sql:"deployment_app_type,notnull"` //helm, acd
	Environment                   repository.Environment
	sql.AuditLog
}

type PipelineRepository interface {
	Save(pipeline []*Pipeline, tx *pg.Tx) error
	Update(pipeline *Pipeline, tx *pg.Tx) error
	FindActiveByAppId(appId int) (pipelines []*Pipeline, err error)
	Delete(id int, tx *pg.Tx) error
	FindByName(pipelineName string) (pipeline *Pipeline, err error)
	PipelineExists(pipelineName string) (bool, error)
	FindById(id int) (pipeline *Pipeline, err error)
	FindByIdsIn(ids []int) ([]*Pipeline, error)
	FindByCiPipelineIdsIn(ciPipelineIds []int) ([]*Pipeline, error)
	FindAutomaticByCiPipelineId(ciPipelineId int) (pipelines []*Pipeline, err error)
	GetByEnvOverrideId(envOverrideId int) ([]Pipeline, error)
	GetByEnvOverrideIdAndEnvId(envOverrideId, envId int) (Pipeline, error)
	FindActiveByAppIdAndEnvironmentId(appId int, environmentId int) (pipelines []*Pipeline, err error)
	UndoDelete(id int) error
	UniqueAppEnvironmentPipelines() ([]*Pipeline, error)
	FindByCiPipelineId(ciPipelineId int) (pipelines []*Pipeline, err error)
	FindByParentCiPipelineId(ciPipelineId int) (pipelines []*Pipeline, err error)
	FindByPipelineTriggerGitHash(gitHash string) (pipeline *Pipeline, err error)
	FindByIdsInAndEnvironment(ids []int, environmentId int) ([]*Pipeline, error)
	FindActiveByAppIdAndEnvironmentIdV2() (pipelines []*Pipeline, err error)
	GetConnection() *pg.DB
	FindAllPipelineInLast24Hour() (pipelines []*Pipeline, err error)
	FindActiveByEnvId(envId int) (pipelines []*Pipeline, err error)
	FindAllPipelinesByChartsOverrideAndAppIdAndChartId(chartOverridden bool, appId int, chartId int) (pipelines []*Pipeline, err error)
	FindActiveByAppIdAndPipelineId(appId int, pipelineId int) ([]*Pipeline, error)
	UpdateCdPipeline(pipeline *Pipeline) error
	FindNumberOfAppsWithCdPipeline(appIds []int) (count int, err error)
<<<<<<< HEAD
	FetchAllCdPipelineHelmApp() (pipelines []*Pipeline, err error)
=======
	GetAppAndEnvDetailsForDeploymentAppTypePipeline(deploymentAppType string, clusterIds []int) ([]*Pipeline, error)
>>>>>>> 4fed3aac
}

type CiArtifactDTO struct {
	Id           int    `json:"id"`
	PipelineId   int    `json:"pipelineId"` //id of the ci pipeline from which this webhook was triggered
	Image        string `json:"image"`
	ImageDigest  string `json:"imageDigest"`
	MaterialInfo string `json:"materialInfo"` //git material metadata json array string
	DataSource   string `json:"dataSource"`
	WorkflowId   *int   `json:"workflowId"`
}

type PipelineRepositoryImpl struct {
	dbConnection *pg.DB
	logger       *zap.SugaredLogger
}

func NewPipelineRepositoryImpl(dbConnection *pg.DB, logger *zap.SugaredLogger) *PipelineRepositoryImpl {
	return &PipelineRepositoryImpl{dbConnection: dbConnection, logger: logger}
}

func (impl PipelineRepositoryImpl) GetConnection() *pg.DB {
	return impl.dbConnection
}

func (impl PipelineRepositoryImpl) FindByIdsIn(ids []int) ([]*Pipeline, error) {
	var pipelines []*Pipeline
	err := impl.dbConnection.Model(&pipelines).
		Where("id in (?)", pg.In(ids)).
		Select()
	if err != nil {
		impl.logger.Errorw("error on fetching pipelines", "ids", ids)
	}
	return pipelines, err
}

func (impl PipelineRepositoryImpl) FindByIdsInAndEnvironment(ids []int, environmentId int) ([]*Pipeline, error) {
	var pipelines []*Pipeline
	err := impl.dbConnection.Model(&pipelines).
		Where("id in (?)", pg.In(ids)).
		Where("environment_id = ?", environmentId).
		Select()
	return pipelines, err
}
func (impl PipelineRepositoryImpl) FindByCiPipelineIdsIn(ciPipelineIds []int) ([]*Pipeline, error) {
	var pipelines []*Pipeline
	err := impl.dbConnection.Model(&pipelines).
		Where("ci_pipeline_id in (?)", pg.In(ciPipelineIds)).
		Select()
	return pipelines, err
}

func (impl PipelineRepositoryImpl) Save(pipeline []*Pipeline, tx *pg.Tx) error {
	var v []interface{}
	for _, i := range pipeline {
		v = append(v, i)
	}
	_, err := tx.Model(v...).Insert()
	return err
}

func (impl PipelineRepositoryImpl) Update(pipeline *Pipeline, tx *pg.Tx) error {
	err := tx.Update(pipeline)
	return err
}

func (impl PipelineRepositoryImpl) FindAutomaticByCiPipelineId(ciPipelineId int) (pipelines []*Pipeline, err error) {
	err = impl.dbConnection.Model(&pipelines).
		Where("ci_pipeline_id =?", ciPipelineId).
		Where("trigger_type =?", TRIGGER_TYPE_AUTOMATIC).
		Where("deleted =?", false).
		Select()
	if err != nil && util.IsErrNoRows(err) {
		return make([]*Pipeline, 0), nil
	} else if err != nil {
		return nil, err
	}
	return pipelines, nil
}

func (impl PipelineRepositoryImpl) FindByCiPipelineId(ciPipelineId int) (pipelines []*Pipeline, err error) {
	err = impl.dbConnection.Model(&pipelines).
		Where("ci_pipeline_id =?", ciPipelineId).
		Where("deleted =?", false).
		Select()
	if err != nil && util.IsErrNoRows(err) {
		return make([]*Pipeline, 0), nil
	} else if err != nil {
		return nil, err
	}
	return pipelines, nil
}
func (impl PipelineRepositoryImpl) FindByParentCiPipelineId(ciPipelineId int) (pipelines []*Pipeline, err error) {
	err = impl.dbConnection.Model(&pipelines).
		Column("pipeline.*").
		Join("INNER JOIN app_workflow_mapping awm on awm.component_id = pipeline.id").
		Where("pipeline.ci_pipeline_id =?", ciPipelineId).
		Where("awm.parent_type =?", appWorkflow.CIPIPELINE).
		Where("pipeline.deleted =?", false).
		Select()
	if err != nil && util.IsErrNoRows(err) {
		return make([]*Pipeline, 0), nil
	} else if err != nil {
		return nil, err
	}
	return pipelines, nil
}

func (impl PipelineRepositoryImpl) FindActiveByAppId(appId int) (pipelines []*Pipeline, err error) {
	err = impl.dbConnection.Model(&pipelines).
		Where("app_id = ?", appId).
		Where("deleted = ?", false).
		Select()
	return pipelines, err
}

func (impl PipelineRepositoryImpl) FindActiveByAppIdAndEnvironmentId(appId int, environmentId int) (pipelines []*Pipeline, err error) {
	err = impl.dbConnection.Model(&pipelines).
		Where("app_id = ?", appId).
		Where("deleted = ?", false).
		Where("environment_id = ? ", environmentId).
		Select()
	return pipelines, err
}

func (impl PipelineRepositoryImpl) FindActiveByAppIdAndEnvironmentIdV2() (pipelines []*Pipeline, err error) {
	err = impl.dbConnection.Model(&pipelines).
		Where("deleted = ?", false).
		Select()
	return pipelines, err
}

func (impl PipelineRepositoryImpl) Delete(id int, tx *pg.Tx) error {
	pipeline := &Pipeline{}
	r, err := tx.Model(pipeline).Set("deleted =?", true).Set("deployment_app_created =?", false).Where("id =?", id).Update()
	impl.logger.Debugw("update result", "r-affected", r.RowsAffected(), "r-return", r.RowsReturned(), "model", r.Model())
	return err
}

func (impl PipelineRepositoryImpl) UndoDelete(id int) error {
	pipeline := &Pipeline{}
	_, err := impl.dbConnection.Model(pipeline).Set("deleted =?", false).Where("id =?", id).Update()
	return err
}
func (impl PipelineRepositoryImpl) FindByName(pipelineName string) (pipeline *Pipeline, err error) {
	pipeline = &Pipeline{}
	err = impl.dbConnection.Model(pipeline).
		Where("pipeline_name = ?", pipelineName).
		Select()
	return pipeline, err
}

func (impl PipelineRepositoryImpl) PipelineExists(pipelineName string) (bool, error) {
	pipeline := &Pipeline{}
	exists, err := impl.dbConnection.Model(pipeline).
		Where("pipeline_name = ?", pipelineName).
		Where("deleted =? ", false).
		Exists()
	return exists, err
}

func (impl PipelineRepositoryImpl) FindById(id int) (pipeline *Pipeline, err error) {
	pipeline = &Pipeline{}
	err = impl.dbConnection.
		Model(pipeline).
		Column("pipeline.*", "App", "Environment").
		Join("inner join app a on pipeline.app_id = a.id").
		Where("pipeline.id = ?", id).
		Where("deleted = ?", false).
		Select()
	return pipeline, err
}

//Deprecated:
func (impl PipelineRepositoryImpl) FindByEnvOverrideId(envOverrideId int) (pipeline []Pipeline, err error) {
	var pipelines []Pipeline
	err = impl.dbConnection.
		Model(&pipelines).
		Column("pipeline.*").
		Join("INNER JOIN pipeline_config_override pco on pco.pipeline_id = pipeline.id").
		Where("pco.env_config_override_id = ?", envOverrideId).Group("pipeline.id, pipeline.pipeline_name").
		Select()
	return pipelines, err
}

func (impl PipelineRepositoryImpl) GetByEnvOverrideId(envOverrideId int) ([]Pipeline, error) {
	var pipelines []Pipeline
	query := "" +
		" SELECT p.*" +
		" FROM chart_env_config_override ceco" +
		" INNER JOIN charts ch on ch.id = ceco.chart_id" +
		" INNER JOIN environment env on env.id = ceco.target_environment" +
		" INNER JOIN app ap on ap.id = ch.app_id" +
		" INNER JOIN pipeline p on p.app_id = ap.id" +
		" WHERE ceco.id=?;"
	_, err := impl.dbConnection.Query(&pipelines, query, envOverrideId)

	if err != nil {
		return nil, err
	}
	return pipelines, err
}

func (impl PipelineRepositoryImpl) GetByEnvOverrideIdAndEnvId(envOverrideId, envId int) (Pipeline, error) {
	var pipeline Pipeline
	query := "" +
		" SELECT p.*" +
		" FROM chart_env_config_override ceco" +
		" INNER JOIN charts ch on ch.id = ceco.chart_id" +
		" INNER JOIN environment env on env.id = ceco.target_environment" +
		" INNER JOIN app ap on ap.id = ch.app_id" +
		" INNER JOIN pipeline p on p.app_id = ap.id" +
		" WHERE ceco.id=? and p.environment_id=?;"
	_, err := impl.dbConnection.Query(&pipeline, query, envOverrideId, envId)

	if err != nil {
		return pipeline, err
	}
	return pipeline, err
}

func (impl PipelineRepositoryImpl) UniqueAppEnvironmentPipelines() ([]*Pipeline, error) {
	var pipelines []*Pipeline

	err := impl.dbConnection.
		Model(&pipelines).
		ColumnExpr("DISTINCT app_id, environment_id").
		Where("deleted = ?", false).
		Select()
	if err != nil {
		return nil, err
	}
	return pipelines, err
}

func (impl PipelineRepositoryImpl) FindByPipelineTriggerGitHash(gitHash string) (pipeline *Pipeline, err error) {
	var pipelines *Pipeline
	err = impl.dbConnection.
		Model(&pipelines).
		Column("pipeline.*").
		Join("INNER JOIN pipeline_config_override pco on pco.pipeline_id = pipeline.id").
		Where("pco.git_hash = ?", gitHash).Order(" ORDER BY pco.created_on DESC").Limit(1).
		Select()
	return pipelines, err
}

func (impl PipelineRepositoryImpl) FindAllPipelineInLast24Hour() (pipelines []*Pipeline, err error) {
	err = impl.dbConnection.Model(&pipelines).
		Column("pipeline.*").
		Where("created_on > ?", time.Now().AddDate(0, 0, -1)).
		Select()
	return pipelines, err
}
func (impl PipelineRepositoryImpl) FindActiveByEnvId(envId int) (pipelines []*Pipeline, err error) {
	err = impl.dbConnection.Model(&pipelines).
		Where("environment_id = ?", envId).
		Where("deleted = ?", false).
		Select()
	return pipelines, err
}

func (impl PipelineRepositoryImpl) FindAllPipelinesByChartsOverrideAndAppIdAndChartId(hasConfigOverridden bool, appId int, chartId int) (pipelines []*Pipeline, err error) {
	err = impl.dbConnection.Model(&pipelines).
		Column("pipeline.*").
		Join("inner join charts on pipeline.app_id = charts.app_id").
		Join("inner join chart_env_config_override ceco on charts.id = ceco.chart_id").
		Where("pipeline.app_id = ?", appId).
		Where("charts.id = ?", chartId).
		Where("ceco.is_override = ?", hasConfigOverridden).
		Where("pipeline.deleted = ?", false).
		Where("ceco.active = ?", true).
		Where("charts.active = ?", true).
		Select()
	return pipelines, err
}

func (impl PipelineRepositoryImpl) FindActiveByAppIdAndPipelineId(appId int, pipelineId int) ([]*Pipeline, error) {
	var pipelines []*Pipeline
	err := impl.dbConnection.Model(&pipelines).
		Where("app_id = ?", appId).
		Where("ci_pipeline_id = ?", pipelineId).
		Where("deleted = ?", false).
		Select()
	return pipelines, err
}

func (impl PipelineRepositoryImpl) UpdateCdPipeline(pipeline *Pipeline) error {
	err := impl.dbConnection.Update(pipeline)
	return err
}

func (impl PipelineRepositoryImpl) FindNumberOfAppsWithCdPipeline(appIds []int) (count int, err error) {
	var pipelines []*Pipeline
	count, err = impl.dbConnection.
		Model(&pipelines).
		ColumnExpr("DISTINCT app_id").
		Where("app_id in (?)", pg.In(appIds)).
		Count()
	if err != nil {
		return 0, err
	}
	return count, nil
}

<<<<<<< HEAD
func (impl PipelineRepositoryImpl) FetchAllCdPipelineHelmApp() (pipelines []*Pipeline, err error) {
	err = impl.dbConnection.Model(&pipelines).
		Column("pipeline_config_override.*", "pipeline", "pipeline.App", "pipeline.Environment").
		Join("inner join pipeline p on p.id = pipeline_config_override.pipeline_id").
		Join("inner join cd_workflow cdwf on cdwf.pipeline_id = pipeline.id").
		Join("inner join cd_workflow_runner cdwfr on cdwfr.cd_workflow_id = cdwf.id").
		Where("pipeline.deployment_app_type = ?", "helm").
		//Where("cdwfr.status = ?", "Progressing").
		Where("pco.created_on > ?", time.Now().Add(-time.Hour*30)).
=======
func (impl PipelineRepositoryImpl) GetAppAndEnvDetailsForDeploymentAppTypePipeline(deploymentAppType string, clusterIds []int) ([]*Pipeline, error) {
	var pipelines []*Pipeline
	err := impl.dbConnection.
		Model(&pipelines).
		Column("pipeline.id", "App.app_name", "Environment.cluster_id", "Environment.namespace", "Environment.environment_name").
		Join("inner join app a on pipeline.app_id = a.id").
		Join("inner join environment e on pipeline.environment_id = e.id").
		Where("e.cluster_id in (?)", pg.In(clusterIds)).
		Where("a.active = ?", true).
		Where("pipeline.deleted = ?", false).
		Where("pipeline.deployment_app_type = ?", deploymentAppType).
>>>>>>> 4fed3aac
		Select()
	return pipelines, err
}<|MERGE_RESOLUTION|>--- conflicted
+++ resolved
@@ -92,11 +92,7 @@
 	FindActiveByAppIdAndPipelineId(appId int, pipelineId int) ([]*Pipeline, error)
 	UpdateCdPipeline(pipeline *Pipeline) error
 	FindNumberOfAppsWithCdPipeline(appIds []int) (count int, err error)
-<<<<<<< HEAD
-	FetchAllCdPipelineHelmApp() (pipelines []*Pipeline, err error)
-=======
 	GetAppAndEnvDetailsForDeploymentAppTypePipeline(deploymentAppType string, clusterIds []int) ([]*Pipeline, error)
->>>>>>> 4fed3aac
 }
 
 type CiArtifactDTO struct {
@@ -401,17 +397,6 @@
 	return count, nil
 }
 
-<<<<<<< HEAD
-func (impl PipelineRepositoryImpl) FetchAllCdPipelineHelmApp() (pipelines []*Pipeline, err error) {
-	err = impl.dbConnection.Model(&pipelines).
-		Column("pipeline_config_override.*", "pipeline", "pipeline.App", "pipeline.Environment").
-		Join("inner join pipeline p on p.id = pipeline_config_override.pipeline_id").
-		Join("inner join cd_workflow cdwf on cdwf.pipeline_id = pipeline.id").
-		Join("inner join cd_workflow_runner cdwfr on cdwfr.cd_workflow_id = cdwf.id").
-		Where("pipeline.deployment_app_type = ?", "helm").
-		//Where("cdwfr.status = ?", "Progressing").
-		Where("pco.created_on > ?", time.Now().Add(-time.Hour*30)).
-=======
 func (impl PipelineRepositoryImpl) GetAppAndEnvDetailsForDeploymentAppTypePipeline(deploymentAppType string, clusterIds []int) ([]*Pipeline, error) {
 	var pipelines []*Pipeline
 	err := impl.dbConnection.
@@ -423,7 +408,6 @@
 		Where("a.active = ?", true).
 		Where("pipeline.deleted = ?", false).
 		Where("pipeline.deployment_app_type = ?", deploymentAppType).
->>>>>>> 4fed3aac
 		Select()
 	return pipelines, err
 }