--- conflicted
+++ resolved
@@ -46,11 +46,8 @@
 	externalLinksRouter      externalLink.ExternalLinkRouter
 	moduleRouter             module.ModuleRouter
 	serverRouter             server.ServerRouter
-<<<<<<< HEAD
+	apiTokenRouter           apiToken.ApiTokenRouter
 	k8sCapacityRouter        k8s.K8sCapacityRouter
-=======
-	apiTokenRouter           apiToken.ApiTokenRouter
->>>>>>> 76714714
 }
 
 func NewMuxRouter(
@@ -72,12 +69,8 @@
 	commonDeploymentRouter appStoreDeployment.CommonDeploymentRouter,
 	externalLinkRouter externalLink.ExternalLinkRouter,
 	moduleRouter module.ModuleRouter,
-<<<<<<< HEAD
-	serverRouter server.ServerRouter,
+	serverRouter server.ServerRouter, apiTokenRouter apiToken.ApiTokenRouter,
 	k8sCapacityRouter k8s.K8sCapacityRouter,
-=======
-	serverRouter server.ServerRouter, apiTokenRouter apiToken.ApiTokenRouter,
->>>>>>> 76714714
 ) *MuxRouter {
 	r := &MuxRouter{
 		Router:                   mux.NewRouter(),
@@ -100,11 +93,8 @@
 		externalLinksRouter:      externalLinkRouter,
 		moduleRouter:             moduleRouter,
 		serverRouter:             serverRouter,
-<<<<<<< HEAD
+		apiTokenRouter:           apiTokenRouter,
 		k8sCapacityRouter:        k8sCapacityRouter,
-=======
-		apiTokenRouter:           apiTokenRouter,
->>>>>>> 76714714
 	}
 	return r
 }
