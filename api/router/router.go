/*
 * Copyright (c) 2020 Devtron Labs
 *
 * Licensed under the Apache License, Version 2.0 (the "License");
 * you may not use this file except in compliance with the License.
 * You may obtain a copy of the License at
 *
 *    http://www.apache.org/licenses/LICENSE-2.0
 *
 * Unless required by applicable law or agreed to in writing, software
 * distributed under the License is distributed on an "AS IS" BASIS,
 * WITHOUT WARRANTIES OR CONDITIONS OF ANY KIND, either express or implied.
 * See the License for the specific language governing permissions and
 * limitations under the License.
 *
 */

package router

import (
	"encoding/json"
	"github.com/devtron-labs/devtron/api/apiToken"
	"github.com/devtron-labs/devtron/api/appStore"
	appStoreDeployment "github.com/devtron-labs/devtron/api/appStore/deployment"
	"github.com/devtron-labs/devtron/api/chartRepo"
	"github.com/devtron-labs/devtron/api/cluster"
	"github.com/devtron-labs/devtron/api/dashboardEvent"
	"github.com/devtron-labs/devtron/api/deployment"
	"github.com/devtron-labs/devtron/api/externalLink"
	client "github.com/devtron-labs/devtron/api/helm-app"
	"github.com/devtron-labs/devtron/api/module"
	"github.com/devtron-labs/devtron/api/restHandler/common"
	"github.com/devtron-labs/devtron/api/router/pubsub"
	"github.com/devtron-labs/devtron/api/server"
	"github.com/devtron-labs/devtron/api/sso"
	"github.com/devtron-labs/devtron/api/team"
	"github.com/devtron-labs/devtron/api/user"
	"github.com/devtron-labs/devtron/client/cron"
	"github.com/devtron-labs/devtron/client/dashboard"
	pubsub2 "github.com/devtron-labs/devtron/client/pubsub"
	"github.com/devtron-labs/devtron/client/telemetry"
	"github.com/devtron-labs/devtron/pkg/terminal"
	"github.com/devtron-labs/devtron/util"
	"github.com/devtron-labs/devtron/util/k8s"
	"github.com/gorilla/mux"
	"github.com/prometheus/client_golang/prometheus/promhttp"
	"go.uber.org/zap"
	"net/http"
)

type MuxRouter struct {
<<<<<<< HEAD
	logger                           *zap.SugaredLogger
	Router                           *mux.Router
	HelmRouter                       HelmRouter
	PipelineConfigRouter             PipelineConfigRouter
	MigrateDbRouter                  MigrateDbRouter
	EnvironmentClusterMappingsRouter cluster.EnvironmentRouter
	AppListingRouter                 AppListingRouter
	ClusterRouter                    cluster.ClusterRouter
	WebHookRouter                    WebhookRouter
	UserAuthRouter                   user.UserAuthRouter
	ApplicationRouter                ApplicationRouter
	CDRouter                         CDRouter
	ProjectManagementRouter          ProjectManagementRouter
	GitProviderRouter                GitProviderRouter
	GitHostRouter                    GitHostRouter
	DockerRegRouter                  DockerRegRouter
	NotificationRouter               NotificationRouter
	TeamRouter                       team.TeamRouter
	pubsubClient                     *pubsub2.PubSubClient
	UserRouter                       user.UserRouter
	gitWebhookHandler                pubsub.GitWebhookHandler
	workflowUpdateHandler            pubsub.WorkflowStatusUpdateHandler
	appUpdateHandler                 pubsub.ApplicationStatusUpdateHandler
	ciEventHandler                   pubsub.CiEventHandler
	cronBasedEventReceiver           pubsub.CronBasedEventReceiver
	ChartRefRouter                   ChartRefRouter
	ConfigMapRouter                  ConfigMapRouter
	AppStoreRouter                   appStore.AppStoreRouter
	ChartRepositoryRouter            chartRepo.ChartRepositoryRouter
	ReleaseMetricsRouter             ReleaseMetricsRouter
	deploymentGroupRouter            DeploymentGroupRouter
	chartGroupRouter                 ChartGroupRouter
	batchOperationRouter             BatchOperationRouter
	testSuitRouter                   TestSuitRouter
	imageScanRouter                  ImageScanRouter
	policyRouter                     PolicyRouter
	gitOpsConfigRouter               GitOpsConfigRouter
	dashboardRouter                  dashboard.DashboardRouter
	attributesRouter                 AttributesRouter
	commonRouter                     CommonRouter
	grafanaRouter                    GrafanaRouter
	ssoLoginRouter                   sso.SsoLoginRouter
	telemetryRouter                  TelemetryRouter
	telemetryWatcher                 telemetry.TelemetryEventClient
	bulkUpdateRouter                 BulkUpdateRouter
	WebhookListenerRouter            WebhookListenerRouter
	appLabelsRouter                  AppLabelRouter
	coreAppRouter                    CoreAppRouter
	helmAppRouter                    client.HelmAppRouter
	k8sApplicationRouter             k8s.K8sApplicationRouter
	pProfRouter                      PProfRouter
	deploymentConfigRouter           deployment.DeploymentConfigRouter
	dashboardTelemetryRouter         dashboardEvent.DashboardTelemetryRouter
	commonDeploymentRouter           appStoreDeployment.CommonDeploymentRouter
	globalPluginRouter               GlobalPluginRouter
	externalLinkRouter               externalLink.ExternalLinkRouter
	selfRegistrationRolesRouter      user.SelfRegistrationRolesRouter
	moduleRouter                     module.ModuleRouter
	serverRouter                     server.ServerRouter
	apiTokenRouter                   apiToken.ApiTokenRouter
	k8sCapacityRouter                k8s.K8sCapacityRouter
=======
	logger                             *zap.SugaredLogger
	Router                             *mux.Router
	HelmRouter                         HelmRouter
	PipelineConfigRouter               PipelineConfigRouter
	MigrateDbRouter                    MigrateDbRouter
	EnvironmentClusterMappingsRouter   cluster.EnvironmentRouter
	AppListingRouter                   AppListingRouter
	ClusterRouter                      cluster.ClusterRouter
	WebHookRouter                      WebhookRouter
	UserAuthRouter                     user.UserAuthRouter
	ApplicationRouter                  ApplicationRouter
	CDRouter                           CDRouter
	ProjectManagementRouter            ProjectManagementRouter
	GitProviderRouter                  GitProviderRouter
	GitHostRouter                      GitHostRouter
	DockerRegRouter                    DockerRegRouter
	NotificationRouter                 NotificationRouter
	TeamRouter                         team.TeamRouter
	pubsubClient                       *pubsub2.PubSubClient
	UserRouter                         user.UserRouter
	gitWebhookHandler                  pubsub.GitWebhookHandler
	workflowUpdateHandler              pubsub.WorkflowStatusUpdateHandler
	appUpdateHandler                   pubsub.ApplicationStatusUpdateHandler
	ciEventHandler                     pubsub.CiEventHandler
	cronBasedEventReceiver             pubsub.CronBasedEventReceiver
	ChartRefRouter                     ChartRefRouter
	ConfigMapRouter                    ConfigMapRouter
	AppStoreRouter                     appStore.AppStoreRouter
	ChartRepositoryRouter              chartRepo.ChartRepositoryRouter
	ReleaseMetricsRouter               ReleaseMetricsRouter
	deploymentGroupRouter              DeploymentGroupRouter
	chartGroupRouter                   ChartGroupRouter
	batchOperationRouter               BatchOperationRouter
	testSuitRouter                     TestSuitRouter
	imageScanRouter                    ImageScanRouter
	policyRouter                       PolicyRouter
	gitOpsConfigRouter                 GitOpsConfigRouter
	dashboardRouter                    dashboard.DashboardRouter
	attributesRouter                   AttributesRouter
	commonRouter                       CommonRouter
	grafanaRouter                      GrafanaRouter
	ssoLoginRouter                     sso.SsoLoginRouter
	telemetryRouter                    TelemetryRouter
	telemetryWatcher                   telemetry.TelemetryEventClient
	bulkUpdateRouter                   BulkUpdateRouter
	WebhookListenerRouter              WebhookListenerRouter
	appLabelsRouter                    AppLabelRouter
	coreAppRouter                      CoreAppRouter
	helmAppRouter                      client.HelmAppRouter
	k8sApplicationRouter               k8s.K8sApplicationRouter
	pProfRouter                        PProfRouter
	deploymentConfigRouter             deployment.DeploymentConfigRouter
	dashboardTelemetryRouter           dashboardEvent.DashboardTelemetryRouter
	commonDeploymentRouter             appStoreDeployment.CommonDeploymentRouter
	globalPluginRouter                 GlobalPluginRouter
	externalLinkRouter                 externalLink.ExternalLinkRouter
	selfRegistrationRolesRouter        user.SelfRegistrationRolesRouter
	moduleRouter                       module.ModuleRouter
	serverRouter                       server.ServerRouter
	apiTokenRouter                     apiToken.ApiTokenRouter
	helmApplicationStatusUpdateHandler cron.HelmApplicationStatusUpdateHandler
>>>>>>> 8685a9e2
}

func NewMuxRouter(logger *zap.SugaredLogger, HelmRouter HelmRouter, PipelineConfigRouter PipelineConfigRouter,
	MigrateDbRouter MigrateDbRouter, AppListingRouter AppListingRouter,
	EnvironmentClusterMappingsRouter cluster.EnvironmentRouter, ClusterRouter cluster.ClusterRouter,
	WebHookRouter WebhookRouter, UserAuthRouter user.UserAuthRouter, ApplicationRouter ApplicationRouter,
	CDRouter CDRouter, ProjectManagementRouter ProjectManagementRouter,
	GitProviderRouter GitProviderRouter, GitHostRouter GitHostRouter,
	DockerRegRouter DockerRegRouter,
	NotificationRouter NotificationRouter,
	TeamRouter team.TeamRouter,
	gitWebhookHandler pubsub.GitWebhookHandler,
	workflowUpdateHandler pubsub.WorkflowStatusUpdateHandler,
	appUpdateHandler pubsub.ApplicationStatusUpdateHandler,
	ciEventHandler pubsub.CiEventHandler, pubsubClient *pubsub2.PubSubClient, UserRouter user.UserRouter, cronBasedEventReceiver pubsub.CronBasedEventReceiver,
	ChartRefRouter ChartRefRouter, ConfigMapRouter ConfigMapRouter, AppStoreRouter appStore.AppStoreRouter, chartRepositoryRouter chartRepo.ChartRepositoryRouter,
	ReleaseMetricsRouter ReleaseMetricsRouter, deploymentGroupRouter DeploymentGroupRouter, batchOperationRouter BatchOperationRouter,
	chartGroupRouter ChartGroupRouter, testSuitRouter TestSuitRouter, imageScanRouter ImageScanRouter,
	policyRouter PolicyRouter, gitOpsConfigRouter GitOpsConfigRouter, dashboardRouter dashboard.DashboardRouter, attributesRouter AttributesRouter,
	commonRouter CommonRouter, grafanaRouter GrafanaRouter, ssoLoginRouter sso.SsoLoginRouter, telemetryRouter TelemetryRouter, telemetryWatcher telemetry.TelemetryEventClient, bulkUpdateRouter BulkUpdateRouter, webhookListenerRouter WebhookListenerRouter, appLabelsRouter AppLabelRouter,
	coreAppRouter CoreAppRouter, helmAppRouter client.HelmAppRouter, k8sApplicationRouter k8s.K8sApplicationRouter,
	pProfRouter PProfRouter, deploymentConfigRouter deployment.DeploymentConfigRouter, dashboardTelemetryRouter dashboardEvent.DashboardTelemetryRouter,
	commonDeploymentRouter appStoreDeployment.CommonDeploymentRouter, externalLinkRouter externalLink.ExternalLinkRouter,
	globalPluginRouter GlobalPluginRouter, selfRegistrationRolesRouter user.SelfRegistrationRolesRouter, moduleRouter module.ModuleRouter,
<<<<<<< HEAD
	serverRouter server.ServerRouter, apiTokenRouter apiToken.ApiTokenRouter, k8sCapacityRouter k8s.K8sCapacityRouter) *MuxRouter {
	r := &MuxRouter{
		Router:                           mux.NewRouter(),
		HelmRouter:                       HelmRouter,
		PipelineConfigRouter:             PipelineConfigRouter,
		MigrateDbRouter:                  MigrateDbRouter,
		EnvironmentClusterMappingsRouter: EnvironmentClusterMappingsRouter,
		AppListingRouter:                 AppListingRouter,
		ClusterRouter:                    ClusterRouter,
		WebHookRouter:                    WebHookRouter,
		UserAuthRouter:                   UserAuthRouter,
		ApplicationRouter:                ApplicationRouter,
		CDRouter:                         CDRouter,
		ProjectManagementRouter:          ProjectManagementRouter,
		DockerRegRouter:                  DockerRegRouter,
		GitProviderRouter:                GitProviderRouter,
		GitHostRouter:                    GitHostRouter,
		NotificationRouter:               NotificationRouter,
		TeamRouter:                       TeamRouter,
		logger:                           logger,
		gitWebhookHandler:                gitWebhookHandler,
		workflowUpdateHandler:            workflowUpdateHandler,
		appUpdateHandler:                 appUpdateHandler,
		ciEventHandler:                   ciEventHandler,
		pubsubClient:                     pubsubClient,
		UserRouter:                       UserRouter,
		cronBasedEventReceiver:           cronBasedEventReceiver,
		ChartRefRouter:                   ChartRefRouter,
		ConfigMapRouter:                  ConfigMapRouter,
		AppStoreRouter:                   AppStoreRouter,
		ChartRepositoryRouter:            chartRepositoryRouter,
		ReleaseMetricsRouter:             ReleaseMetricsRouter,
		deploymentGroupRouter:            deploymentGroupRouter,
		batchOperationRouter:             batchOperationRouter,
		chartGroupRouter:                 chartGroupRouter,
		testSuitRouter:                   testSuitRouter,
		imageScanRouter:                  imageScanRouter,
		policyRouter:                     policyRouter,
		gitOpsConfigRouter:               gitOpsConfigRouter,
		attributesRouter:                 attributesRouter,
		dashboardRouter:                  dashboardRouter,
		commonRouter:                     commonRouter,
		grafanaRouter:                    grafanaRouter,
		ssoLoginRouter:                   ssoLoginRouter,
		telemetryRouter:                  telemetryRouter,
		telemetryWatcher:                 telemetryWatcher,
		bulkUpdateRouter:                 bulkUpdateRouter,
		WebhookListenerRouter:            webhookListenerRouter,
		appLabelsRouter:                  appLabelsRouter,
		coreAppRouter:                    coreAppRouter,
		helmAppRouter:                    helmAppRouter,
		k8sApplicationRouter:             k8sApplicationRouter,
		pProfRouter:                      pProfRouter,
		deploymentConfigRouter:           deploymentConfigRouter,
		dashboardTelemetryRouter:         dashboardTelemetryRouter,
		commonDeploymentRouter:           commonDeploymentRouter,
		externalLinkRouter:               externalLinkRouter,
		globalPluginRouter:               globalPluginRouter,
		selfRegistrationRolesRouter:      selfRegistrationRolesRouter,
		moduleRouter:                     moduleRouter,
		serverRouter:                     serverRouter,
		apiTokenRouter:                   apiTokenRouter,
		k8sCapacityRouter:                k8sCapacityRouter,
=======
	serverRouter server.ServerRouter, apiTokenRouter apiToken.ApiTokenRouter,
	helmApplicationStatusUpdateHandler cron.HelmApplicationStatusUpdateHandler) *MuxRouter {
	r := &MuxRouter{
		Router:                             mux.NewRouter(),
		HelmRouter:                         HelmRouter,
		PipelineConfigRouter:               PipelineConfigRouter,
		MigrateDbRouter:                    MigrateDbRouter,
		EnvironmentClusterMappingsRouter:   EnvironmentClusterMappingsRouter,
		AppListingRouter:                   AppListingRouter,
		ClusterRouter:                      ClusterRouter,
		WebHookRouter:                      WebHookRouter,
		UserAuthRouter:                     UserAuthRouter,
		ApplicationRouter:                  ApplicationRouter,
		CDRouter:                           CDRouter,
		ProjectManagementRouter:            ProjectManagementRouter,
		DockerRegRouter:                    DockerRegRouter,
		GitProviderRouter:                  GitProviderRouter,
		GitHostRouter:                      GitHostRouter,
		NotificationRouter:                 NotificationRouter,
		TeamRouter:                         TeamRouter,
		logger:                             logger,
		gitWebhookHandler:                  gitWebhookHandler,
		workflowUpdateHandler:              workflowUpdateHandler,
		appUpdateHandler:                   appUpdateHandler,
		ciEventHandler:                     ciEventHandler,
		pubsubClient:                       pubsubClient,
		UserRouter:                         UserRouter,
		cronBasedEventReceiver:             cronBasedEventReceiver,
		ChartRefRouter:                     ChartRefRouter,
		ConfigMapRouter:                    ConfigMapRouter,
		AppStoreRouter:                     AppStoreRouter,
		ChartRepositoryRouter:              chartRepositoryRouter,
		ReleaseMetricsRouter:               ReleaseMetricsRouter,
		deploymentGroupRouter:              deploymentGroupRouter,
		batchOperationRouter:               batchOperationRouter,
		chartGroupRouter:                   chartGroupRouter,
		testSuitRouter:                     testSuitRouter,
		imageScanRouter:                    imageScanRouter,
		policyRouter:                       policyRouter,
		gitOpsConfigRouter:                 gitOpsConfigRouter,
		attributesRouter:                   attributesRouter,
		dashboardRouter:                    dashboardRouter,
		commonRouter:                       commonRouter,
		grafanaRouter:                      grafanaRouter,
		ssoLoginRouter:                     ssoLoginRouter,
		telemetryRouter:                    telemetryRouter,
		telemetryWatcher:                   telemetryWatcher,
		bulkUpdateRouter:                   bulkUpdateRouter,
		WebhookListenerRouter:              webhookListenerRouter,
		appLabelsRouter:                    appLabelsRouter,
		coreAppRouter:                      coreAppRouter,
		helmAppRouter:                      helmAppRouter,
		k8sApplicationRouter:               k8sApplicationRouter,
		pProfRouter:                        pProfRouter,
		deploymentConfigRouter:             deploymentConfigRouter,
		dashboardTelemetryRouter:           dashboardTelemetryRouter,
		commonDeploymentRouter:             commonDeploymentRouter,
		externalLinkRouter:                 externalLinkRouter,
		globalPluginRouter:                 globalPluginRouter,
		selfRegistrationRolesRouter:        selfRegistrationRolesRouter,
		moduleRouter:                       moduleRouter,
		serverRouter:                       serverRouter,
		apiTokenRouter:                     apiTokenRouter,
		helmApplicationStatusUpdateHandler: helmApplicationStatusUpdateHandler,
>>>>>>> 8685a9e2
	}
	return r
}

func (r MuxRouter) Init() {

	r.Router.PathPrefix("/orchestrator/api/vi/pod/exec/ws").Handler(terminal.CreateAttachHandler("/orchestrator/api/vi/pod/exec/ws"))

	r.Router.StrictSlash(true)
	r.Router.Handle("/metrics", promhttp.Handler())
	//prometheus.MustRegister(pipeline.CiTriggerCounter)
	//prometheus.MustRegister(app.CdTriggerCounter)
	r.Router.Path("/health").HandlerFunc(func(writer http.ResponseWriter, request *http.Request) {
		writer.Header().Set("Content-Type", "application/json")
		writer.WriteHeader(200)
		response := common.Response{}
		response.Code = 200
		response.Result = "OK"
		b, err := json.Marshal(response)
		if err != nil {
			b = []byte("OK")
			r.logger.Errorw("Unexpected error in apiError", "err", err)
		}
		_, _ = writer.Write(b)
	})

	r.Router.Path("/orchestrator/version").HandlerFunc(func(writer http.ResponseWriter, request *http.Request) {
		writer.Header().Set("Content-Type", "application/json")
		writer.WriteHeader(200)
		response := common.Response{}
		response.Code = 200
		response.Result = util.GetDevtronVersion()
		b, err := json.Marshal(response)
		if err != nil {
			b = []byte("OK")
			r.logger.Errorw("Unexpected error in apiError", "err", err)
		}
		_, _ = writer.Write(b)
	})
	coreAppRouter := r.Router.PathPrefix("/orchestrator/core").Subrouter()
	r.coreAppRouter.initCoreAppRouter(coreAppRouter)

	pipelineConfigRouter := r.Router.PathPrefix("/orchestrator/app").Subrouter()
	r.PipelineConfigRouter.initPipelineConfigRouter(pipelineConfigRouter)
	r.AppListingRouter.initAppListingRouter(pipelineConfigRouter)
	r.HelmRouter.initHelmRouter(pipelineConfigRouter)
	r.appLabelsRouter.initLabelRouter(pipelineConfigRouter)

	migrateRouter := r.Router.PathPrefix("/orchestrator/migrate").Subrouter()
	r.MigrateDbRouter.InitMigrateDbRouter(migrateRouter)

	environmentClusterMappingsRouter := r.Router.PathPrefix("/orchestrator/env").Subrouter()
	r.EnvironmentClusterMappingsRouter.InitEnvironmentClusterMappingsRouter(environmentClusterMappingsRouter)

	clusterRouter := r.Router.PathPrefix("/orchestrator/cluster").Subrouter()
	r.ClusterRouter.InitClusterRouter(clusterRouter)

	webHookRouter := r.Router.PathPrefix("/orchestrator/webhook").Subrouter()
	r.WebHookRouter.intWebhookRouter(webHookRouter)

	applicationRouter := r.Router.PathPrefix("/orchestrator/api/v1/applications").Subrouter()
	r.ApplicationRouter.initApplicationRouter(applicationRouter)

	rootRouter := r.Router.PathPrefix("/orchestrator").Subrouter()
	r.UserAuthRouter.InitUserAuthRouter(rootRouter)

	projectManagementRouter := r.Router.PathPrefix("/orchestrator/project-management").Subrouter()
	r.ProjectManagementRouter.InitProjectManagementRouter(projectManagementRouter)

	gitRouter := r.Router.PathPrefix("/orchestrator/git").Subrouter()
	r.GitProviderRouter.InitGitProviderRouter(gitRouter)
	r.GitHostRouter.InitGitHostRouter(gitRouter)

	dockerRouter := r.Router.PathPrefix("/orchestrator/docker").Subrouter()
	r.DockerRegRouter.InitDockerRegRouter(dockerRouter)

	notificationRouter := r.Router.PathPrefix("/orchestrator/notification").Subrouter()
	r.NotificationRouter.InitNotificationRegRouter(notificationRouter)

	teamRouter := r.Router.PathPrefix("/orchestrator/team").Subrouter()
	r.TeamRouter.InitTeamRouter(teamRouter)

	userRouter := r.Router.PathPrefix("/orchestrator/user").Subrouter()
	r.UserRouter.InitUserRouter(userRouter)

	chartRefRouter := r.Router.PathPrefix("/orchestrator/chartref").Subrouter()
	r.ChartRefRouter.initChartRefRouter(chartRefRouter)

	configMapRouter := r.Router.PathPrefix("/orchestrator/config").Subrouter()
	r.ConfigMapRouter.initConfigMapRouter(configMapRouter)

	appStoreRouter := r.Router.PathPrefix("/orchestrator/app-store").Subrouter()
	r.AppStoreRouter.Init(appStoreRouter)

	chartRepoRouter := r.Router.PathPrefix("/orchestrator/chart-repo").Subrouter()
	r.ChartRepositoryRouter.Init(chartRepoRouter)

	deploymentMetricsRouter := r.Router.PathPrefix("/orchestrator/deployment-metrics").Subrouter()
	r.ReleaseMetricsRouter.initReleaseMetricsRouter(deploymentMetricsRouter)

	deploymentGroupRouter := r.Router.PathPrefix("/orchestrator/deployment-group").Subrouter()
	r.deploymentGroupRouter.initDeploymentGroupRouter(deploymentGroupRouter)

	r.batchOperationRouter.initBatchOperationRouter(rootRouter)

	chartGroupRouter := r.Router.PathPrefix("/orchestrator/chart-group").Subrouter()
	r.chartGroupRouter.initChartGroupRouter(chartGroupRouter)

	testSuitRouter := r.Router.PathPrefix("/orchestrator/test-report").Subrouter()
	r.testSuitRouter.InitTestSuitRouter(testSuitRouter)

	imageScanRouter := r.Router.PathPrefix("/orchestrator/security/scan").Subrouter()
	r.imageScanRouter.InitImageScanRouter(imageScanRouter)

	policyRouter := r.Router.PathPrefix("/orchestrator/security/policy").Subrouter()
	r.policyRouter.InitPolicyRouter(policyRouter)

	gitOpsRouter := r.Router.PathPrefix("/orchestrator/gitops").Subrouter()
	r.gitOpsConfigRouter.InitGitOpsConfigRouter(gitOpsRouter)

	attributeRouter := r.Router.PathPrefix("/orchestrator/attributes").Subrouter()
	r.attributesRouter.initAttributesRouter(attributeRouter)

	dashboardRouter := r.Router.PathPrefix("/dashboard").Subrouter()
	r.dashboardRouter.InitDashboardRouter(dashboardRouter)

	grafanaRouter := r.Router.PathPrefix("/grafana").Subrouter()
	r.grafanaRouter.initGrafanaRouter(grafanaRouter)

	r.Router.Path("/").HandlerFunc(func(writer http.ResponseWriter, request *http.Request) {
		http.Redirect(writer, request, "/dashboard", 301)
	})

	commonRouter := r.Router.PathPrefix("/orchestrator/global").Subrouter()
	r.commonRouter.InitCommonRouter(commonRouter)

	ssoLoginRouter := r.Router.PathPrefix("/orchestrator/sso").Subrouter()
	r.ssoLoginRouter.InitSsoLoginRouter(ssoLoginRouter)

	telemetryRouter := r.Router.PathPrefix("/orchestrator/telemetry").Subrouter()
	r.telemetryRouter.initTelemetryRouter(telemetryRouter)

	bulkUpdateRouter := r.Router.PathPrefix("/orchestrator/batch").Subrouter()
	r.bulkUpdateRouter.initBulkUpdateRouter(bulkUpdateRouter)

	webhookListenerRouter := r.Router.PathPrefix("/orchestrator/webhook/git").Subrouter()
	r.WebhookListenerRouter.InitWebhookListenerRouter(webhookListenerRouter)

	k8sApp := r.Router.PathPrefix("/orchestrator/k8s").Subrouter()
	r.k8sApplicationRouter.InitK8sApplicationRouter(k8sApp)

	pProfListenerRouter := r.Router.PathPrefix("/orchestrator/debug/pprof").Subrouter()
	r.pProfRouter.initPProfRouter(pProfListenerRouter)

	globalPluginRouter := r.Router.PathPrefix("/orchestrator/plugin").Subrouter()
	r.globalPluginRouter.initGlobalPluginRouter(globalPluginRouter)

	//  deployment router starts
	deploymentConfigSubRouter := r.Router.PathPrefix("/orchestrator/deployment/template").Subrouter()
	r.deploymentConfigRouter.Init(deploymentConfigSubRouter)
	// deployment router ends

	//  dashboard event router starts
	dashboardTelemetryRouter := r.Router.PathPrefix("/orchestrator/dashboard-event").Subrouter()
	r.dashboardTelemetryRouter.Init(dashboardTelemetryRouter)
	// dashboard event router ends

	//GitOps,Acd + HelmCLi both apps deployment related api's
	applicationSubRouter := r.Router.PathPrefix("/orchestrator/application").Subrouter()
	r.commonDeploymentRouter.Init(applicationSubRouter)
	//this router must placed after commonDeploymentRouter
	r.helmAppRouter.InitAppListRouter(applicationSubRouter)

	externalLinkRouter := r.Router.PathPrefix("/orchestrator/external-links").Subrouter()
	r.externalLinkRouter.InitExternalLinkRouter(externalLinkRouter)

	selfRegistrationRolesRouter := r.Router.PathPrefix("/orchestrator/self-register").Subrouter()
	r.selfRegistrationRolesRouter.InitSelfRegistrationRolesRouter(selfRegistrationRolesRouter)

	// module router
	moduleRouter := r.Router.PathPrefix("/orchestrator/module").Subrouter()
	r.moduleRouter.Init(moduleRouter)

	// server router
	serverRouter := r.Router.PathPrefix("/orchestrator/server").Subrouter()
	r.serverRouter.Init(serverRouter)

	// api-token router
	apiTokenRouter := r.Router.PathPrefix("/orchestrator/api-token").Subrouter()
	r.apiTokenRouter.InitApiTokenRouter(apiTokenRouter)

	k8sCapacityApp := r.Router.PathPrefix("/orchestrator/k8s/capacity").Subrouter()
	r.k8sCapacityRouter.InitK8sCapacityRouter(k8sCapacityApp)
}<|MERGE_RESOLUTION|>--- conflicted
+++ resolved
@@ -49,69 +49,6 @@
 )
 
 type MuxRouter struct {
-<<<<<<< HEAD
-	logger                           *zap.SugaredLogger
-	Router                           *mux.Router
-	HelmRouter                       HelmRouter
-	PipelineConfigRouter             PipelineConfigRouter
-	MigrateDbRouter                  MigrateDbRouter
-	EnvironmentClusterMappingsRouter cluster.EnvironmentRouter
-	AppListingRouter                 AppListingRouter
-	ClusterRouter                    cluster.ClusterRouter
-	WebHookRouter                    WebhookRouter
-	UserAuthRouter                   user.UserAuthRouter
-	ApplicationRouter                ApplicationRouter
-	CDRouter                         CDRouter
-	ProjectManagementRouter          ProjectManagementRouter
-	GitProviderRouter                GitProviderRouter
-	GitHostRouter                    GitHostRouter
-	DockerRegRouter                  DockerRegRouter
-	NotificationRouter               NotificationRouter
-	TeamRouter                       team.TeamRouter
-	pubsubClient                     *pubsub2.PubSubClient
-	UserRouter                       user.UserRouter
-	gitWebhookHandler                pubsub.GitWebhookHandler
-	workflowUpdateHandler            pubsub.WorkflowStatusUpdateHandler
-	appUpdateHandler                 pubsub.ApplicationStatusUpdateHandler
-	ciEventHandler                   pubsub.CiEventHandler
-	cronBasedEventReceiver           pubsub.CronBasedEventReceiver
-	ChartRefRouter                   ChartRefRouter
-	ConfigMapRouter                  ConfigMapRouter
-	AppStoreRouter                   appStore.AppStoreRouter
-	ChartRepositoryRouter            chartRepo.ChartRepositoryRouter
-	ReleaseMetricsRouter             ReleaseMetricsRouter
-	deploymentGroupRouter            DeploymentGroupRouter
-	chartGroupRouter                 ChartGroupRouter
-	batchOperationRouter             BatchOperationRouter
-	testSuitRouter                   TestSuitRouter
-	imageScanRouter                  ImageScanRouter
-	policyRouter                     PolicyRouter
-	gitOpsConfigRouter               GitOpsConfigRouter
-	dashboardRouter                  dashboard.DashboardRouter
-	attributesRouter                 AttributesRouter
-	commonRouter                     CommonRouter
-	grafanaRouter                    GrafanaRouter
-	ssoLoginRouter                   sso.SsoLoginRouter
-	telemetryRouter                  TelemetryRouter
-	telemetryWatcher                 telemetry.TelemetryEventClient
-	bulkUpdateRouter                 BulkUpdateRouter
-	WebhookListenerRouter            WebhookListenerRouter
-	appLabelsRouter                  AppLabelRouter
-	coreAppRouter                    CoreAppRouter
-	helmAppRouter                    client.HelmAppRouter
-	k8sApplicationRouter             k8s.K8sApplicationRouter
-	pProfRouter                      PProfRouter
-	deploymentConfigRouter           deployment.DeploymentConfigRouter
-	dashboardTelemetryRouter         dashboardEvent.DashboardTelemetryRouter
-	commonDeploymentRouter           appStoreDeployment.CommonDeploymentRouter
-	globalPluginRouter               GlobalPluginRouter
-	externalLinkRouter               externalLink.ExternalLinkRouter
-	selfRegistrationRolesRouter      user.SelfRegistrationRolesRouter
-	moduleRouter                     module.ModuleRouter
-	serverRouter                     server.ServerRouter
-	apiTokenRouter                   apiToken.ApiTokenRouter
-	k8sCapacityRouter                k8s.K8sCapacityRouter
-=======
 	logger                             *zap.SugaredLogger
 	Router                             *mux.Router
 	HelmRouter                         HelmRouter
@@ -173,7 +110,7 @@
 	serverRouter                       server.ServerRouter
 	apiTokenRouter                     apiToken.ApiTokenRouter
 	helmApplicationStatusUpdateHandler cron.HelmApplicationStatusUpdateHandler
->>>>>>> 8685a9e2
+	k8sCapacityRouter                k8s.K8sCapacityRouter
 }
 
 func NewMuxRouter(logger *zap.SugaredLogger, HelmRouter HelmRouter, PipelineConfigRouter PipelineConfigRouter,
@@ -198,73 +135,8 @@
 	pProfRouter PProfRouter, deploymentConfigRouter deployment.DeploymentConfigRouter, dashboardTelemetryRouter dashboardEvent.DashboardTelemetryRouter,
 	commonDeploymentRouter appStoreDeployment.CommonDeploymentRouter, externalLinkRouter externalLink.ExternalLinkRouter,
 	globalPluginRouter GlobalPluginRouter, selfRegistrationRolesRouter user.SelfRegistrationRolesRouter, moduleRouter module.ModuleRouter,
-<<<<<<< HEAD
-	serverRouter server.ServerRouter, apiTokenRouter apiToken.ApiTokenRouter, k8sCapacityRouter k8s.K8sCapacityRouter) *MuxRouter {
-	r := &MuxRouter{
-		Router:                           mux.NewRouter(),
-		HelmRouter:                       HelmRouter,
-		PipelineConfigRouter:             PipelineConfigRouter,
-		MigrateDbRouter:                  MigrateDbRouter,
-		EnvironmentClusterMappingsRouter: EnvironmentClusterMappingsRouter,
-		AppListingRouter:                 AppListingRouter,
-		ClusterRouter:                    ClusterRouter,
-		WebHookRouter:                    WebHookRouter,
-		UserAuthRouter:                   UserAuthRouter,
-		ApplicationRouter:                ApplicationRouter,
-		CDRouter:                         CDRouter,
-		ProjectManagementRouter:          ProjectManagementRouter,
-		DockerRegRouter:                  DockerRegRouter,
-		GitProviderRouter:                GitProviderRouter,
-		GitHostRouter:                    GitHostRouter,
-		NotificationRouter:               NotificationRouter,
-		TeamRouter:                       TeamRouter,
-		logger:                           logger,
-		gitWebhookHandler:                gitWebhookHandler,
-		workflowUpdateHandler:            workflowUpdateHandler,
-		appUpdateHandler:                 appUpdateHandler,
-		ciEventHandler:                   ciEventHandler,
-		pubsubClient:                     pubsubClient,
-		UserRouter:                       UserRouter,
-		cronBasedEventReceiver:           cronBasedEventReceiver,
-		ChartRefRouter:                   ChartRefRouter,
-		ConfigMapRouter:                  ConfigMapRouter,
-		AppStoreRouter:                   AppStoreRouter,
-		ChartRepositoryRouter:            chartRepositoryRouter,
-		ReleaseMetricsRouter:             ReleaseMetricsRouter,
-		deploymentGroupRouter:            deploymentGroupRouter,
-		batchOperationRouter:             batchOperationRouter,
-		chartGroupRouter:                 chartGroupRouter,
-		testSuitRouter:                   testSuitRouter,
-		imageScanRouter:                  imageScanRouter,
-		policyRouter:                     policyRouter,
-		gitOpsConfigRouter:               gitOpsConfigRouter,
-		attributesRouter:                 attributesRouter,
-		dashboardRouter:                  dashboardRouter,
-		commonRouter:                     commonRouter,
-		grafanaRouter:                    grafanaRouter,
-		ssoLoginRouter:                   ssoLoginRouter,
-		telemetryRouter:                  telemetryRouter,
-		telemetryWatcher:                 telemetryWatcher,
-		bulkUpdateRouter:                 bulkUpdateRouter,
-		WebhookListenerRouter:            webhookListenerRouter,
-		appLabelsRouter:                  appLabelsRouter,
-		coreAppRouter:                    coreAppRouter,
-		helmAppRouter:                    helmAppRouter,
-		k8sApplicationRouter:             k8sApplicationRouter,
-		pProfRouter:                      pProfRouter,
-		deploymentConfigRouter:           deploymentConfigRouter,
-		dashboardTelemetryRouter:         dashboardTelemetryRouter,
-		commonDeploymentRouter:           commonDeploymentRouter,
-		externalLinkRouter:               externalLinkRouter,
-		globalPluginRouter:               globalPluginRouter,
-		selfRegistrationRolesRouter:      selfRegistrationRolesRouter,
-		moduleRouter:                     moduleRouter,
-		serverRouter:                     serverRouter,
-		apiTokenRouter:                   apiTokenRouter,
-		k8sCapacityRouter:                k8sCapacityRouter,
-=======
 	serverRouter server.ServerRouter, apiTokenRouter apiToken.ApiTokenRouter,
-	helmApplicationStatusUpdateHandler cron.HelmApplicationStatusUpdateHandler) *MuxRouter {
+	helmApplicationStatusUpdateHandler cron.HelmApplicationStatusUpdateHandler, k8sCapacityRouter k8s.K8sCapacityRouter) *MuxRouter {
 	r := &MuxRouter{
 		Router:                             mux.NewRouter(),
 		HelmRouter:                         HelmRouter,
@@ -327,7 +199,7 @@
 		serverRouter:                       serverRouter,
 		apiTokenRouter:                     apiTokenRouter,
 		helmApplicationStatusUpdateHandler: helmApplicationStatusUpdateHandler,
->>>>>>> 8685a9e2
+		k8sCapacityRouter:                k8sCapacityRouter,
 	}
 	return r
 }
