/*
 * Copyright (c) 2020 Devtron Labs
 *
 * Licensed under the Apache License, Version 2.0 (the "License");
 * you may not use this file except in compliance with the License.
 * You may obtain a copy of the License at
 *
 *    http://www.apache.org/licenses/LICENSE-2.0
 *
 * Unless required by applicable law or agreed to in writing, software
 * distributed under the License is distributed on an "AS IS" BASIS,
 * WITHOUT WARRANTIES OR CONDITIONS OF ANY KIND, either express or implied.
 * See the License for the specific language governing permissions and
 * limitations under the License.
 *
 */

package router

import (
	"encoding/json"
	"github.com/devtron-labs/devtron/api/restHandler"
	"github.com/devtron-labs/devtron/api/router/pubsub"
	pubsub2 "github.com/devtron-labs/devtron/client/pubsub"
	"github.com/devtron-labs/devtron/client/telemetry"
	"github.com/devtron-labs/devtron/pkg/terminal"
	"github.com/gorilla/mux"
	"github.com/prometheus/client_golang/prometheus/promhttp"
	"go.uber.org/zap"
	"net/http"
)

type MuxRouter struct {
	logger                           *zap.SugaredLogger
	Router                           *mux.Router
	HelmRouter                       HelmRouter
	PipelineConfigRouter             PipelineConfigRouter
	ClusterAccountsRouter            ClusterAccountsRouter
	MigrateDbRouter                  MigrateDbRouter
	EnvironmentClusterMappingsRouter EnvironmentRouter
	AppListingRouter                 AppListingRouter
	ClusterRouter                    ClusterRouter
	ClusterHelmConfigRouter          ClusterHelmConfigRouter
	WebHookRouter                    WebhookRouter
	UserAuthRouter                   UserAuthRouter
	ApplicationRouter                ApplicationRouter
	CDRouter                         CDRouter
	ProjectManagementRouter          ProjectManagementRouter
	GitProviderRouter                GitProviderRouter
	GitHostRouter                    GitHostRouter
	DockerRegRouter                  DockerRegRouter
	NotificationRouter               NotificationRouter
	TeamRouter                       TeamRouter
	pubsubClient                     *pubsub2.PubSubClient
	UserRouter                       UserRouter
	gitWebhookHandler                pubsub.GitWebhookHandler
	workflowUpdateHandler            pubsub.WorkflowStatusUpdateHandler
	appUpdateHandler                 pubsub.ApplicationStatusUpdateHandler
	ciEventHandler                   pubsub.CiEventHandler
	cronBasedEventReceiver           pubsub.CronBasedEventReceiver
	ChartRefRouter                   ChartRefRouter
	ConfigMapRouter                  ConfigMapRouter
	AppStoreRouter                   AppStoreRouter
	ReleaseMetricsRouter             ReleaseMetricsRouter
	deploymentGroupRouter            DeploymentGroupRouter
	chartGroupRouter                 ChartGroupRouter
	batchOperationRouter             BatchOperationRouter
	testSuitRouter                   TestSuitRouter
	imageScanRouter                  ImageScanRouter
	policyRouter                     PolicyRouter
	gitOpsConfigRouter               GitOpsConfigRouter
	dashboardRouter                  DashboardRouter
	attributesRouter                 AttributesRouter
	commonRouter                     CommonRouter
	grafanaRouter                    GrafanaRouter
	ssoLoginRouter                   SsoLoginRouter
<<<<<<< HEAD
	telemetryRouter                  TelemetryRouter
	telemetryWatcher                 telemetry.TelemetryEventClient
	bulkUpdateRouter                 BulkUpdateRouter
=======
	WebhookListenerRouter		     WebhookListenerRouter
>>>>>>> 1480e7c1
}

func NewMuxRouter(logger *zap.SugaredLogger, HelmRouter HelmRouter, PipelineConfigRouter PipelineConfigRouter,
	MigrateDbRouter MigrateDbRouter, ClusterAccountsRouter ClusterAccountsRouter, AppListingRouter AppListingRouter,
	EnvironmentClusterMappingsRouter EnvironmentRouter, ClusterRouter ClusterRouter, ClusterHelmConfigRouter ClusterHelmConfigRouter,
	WebHookRouter WebhookRouter, UserAuthRouter UserAuthRouter, ApplicationRouter ApplicationRouter,
	CDRouter CDRouter, ProjectManagementRouter ProjectManagementRouter,
	GitProviderRouter GitProviderRouter, GitHostRouter GitHostRouter,
	DockerRegRouter DockerRegRouter,
	NotificationRouter NotificationRouter,
	TeamRouter TeamRouter,
	gitWebhookHandler pubsub.GitWebhookHandler,
	workflowUpdateHandler pubsub.WorkflowStatusUpdateHandler,
	appUpdateHandler pubsub.ApplicationStatusUpdateHandler,
	ciEventHandler pubsub.CiEventHandler, pubsubClient *pubsub2.PubSubClient, UserRouter UserRouter, cronBasedEventReceiver pubsub.CronBasedEventReceiver,
	ChartRefRouter ChartRefRouter, ConfigMapRouter ConfigMapRouter, AppStoreRouter AppStoreRouter,
	ReleaseMetricsRouter ReleaseMetricsRouter, deploymentGroupRouter DeploymentGroupRouter, batchOperationRouter BatchOperationRouter,
	chartGroupRouter ChartGroupRouter, testSuitRouter TestSuitRouter, imageScanRouter ImageScanRouter,
	policyRouter PolicyRouter, gitOpsConfigRouter GitOpsConfigRouter, dashboardRouter DashboardRouter, attributesRouter AttributesRouter,
<<<<<<< HEAD
	commonRouter CommonRouter, grafanaRouter GrafanaRouter, ssoLoginRouter SsoLoginRouter, telemetryRouter TelemetryRouter, telemetryWatcher telemetry.TelemetryEventClient, bulkUpdateRouter BulkUpdateRouter) *MuxRouter {
=======
	commonRouter CommonRouter, grafanaRouter GrafanaRouter, ssoLoginRouter SsoLoginRouter, webhookListenerRouter WebhookListenerRouter) *MuxRouter {
>>>>>>> 1480e7c1
	r := &MuxRouter{
		Router:                           mux.NewRouter(),
		HelmRouter:                       HelmRouter,
		PipelineConfigRouter:             PipelineConfigRouter,
		ClusterAccountsRouter:            ClusterAccountsRouter,
		MigrateDbRouter:                  MigrateDbRouter,
		EnvironmentClusterMappingsRouter: EnvironmentClusterMappingsRouter,
		AppListingRouter:                 AppListingRouter,
		ClusterRouter:                    ClusterRouter,
		ClusterHelmConfigRouter:          ClusterHelmConfigRouter,
		WebHookRouter:                    WebHookRouter,
		UserAuthRouter:                   UserAuthRouter,
		ApplicationRouter:                ApplicationRouter,
		CDRouter:                         CDRouter,
		ProjectManagementRouter:          ProjectManagementRouter,
		DockerRegRouter:                  DockerRegRouter,
		GitProviderRouter:                GitProviderRouter,
		GitHostRouter:                	  GitHostRouter,
		NotificationRouter:               NotificationRouter,
		TeamRouter:                       TeamRouter,
		logger:                           logger,
		gitWebhookHandler:                gitWebhookHandler,
		workflowUpdateHandler:            workflowUpdateHandler,
		appUpdateHandler:                 appUpdateHandler,
		ciEventHandler:                   ciEventHandler,
		pubsubClient:                     pubsubClient,
		UserRouter:                       UserRouter,
		cronBasedEventReceiver:           cronBasedEventReceiver,
		ChartRefRouter:                   ChartRefRouter,
		ConfigMapRouter:                  ConfigMapRouter,
		AppStoreRouter:                   AppStoreRouter,
		ReleaseMetricsRouter:             ReleaseMetricsRouter,
		deploymentGroupRouter:            deploymentGroupRouter,
		batchOperationRouter:             batchOperationRouter,
		chartGroupRouter:                 chartGroupRouter,
		testSuitRouter:                   testSuitRouter,
		imageScanRouter:                  imageScanRouter,
		policyRouter:                     policyRouter,
		gitOpsConfigRouter:               gitOpsConfigRouter,
		attributesRouter:                 attributesRouter,
		dashboardRouter:                  dashboardRouter,
		commonRouter:                     commonRouter,
		grafanaRouter:                    grafanaRouter,
		ssoLoginRouter:                   ssoLoginRouter,
<<<<<<< HEAD
		telemetryRouter:                  telemetryRouter,
		telemetryWatcher:                 telemetryWatcher,
		bulkUpdateRouter:                 bulkUpdateRouter,
=======
		WebhookListenerRouter:            webhookListenerRouter,
>>>>>>> 1480e7c1
	}
	return r
}

func (r MuxRouter) Init() {

	r.Router.PathPrefix("/orchestrator/api/vi/pod/exec/ws").Handler(terminal.CreateAttachHandler("/orchestrator/api/vi/pod/exec/ws"))

	r.Router.StrictSlash(true)
	r.Router.Handle("/metrics", promhttp.Handler())
	//prometheus.MustRegister(pipeline.CiTriggerCounter)
	//prometheus.MustRegister(app.CdTriggerCounter)
	r.Router.Path("/health").HandlerFunc(func(writer http.ResponseWriter, request *http.Request) {
		writer.Header().Set("Content-Type", "application/json")
		writer.WriteHeader(200)
		response := restHandler.Response{}
		response.Code = 200
		response.Result = "OK"
		b, err := json.Marshal(response)
		if err != nil {
			b = []byte("OK")
			r.logger.Errorw("Unexpected error in apiError", "err", err)
		}
		_, _ = writer.Write(b)
	})

	pipelineConfigRouter := r.Router.PathPrefix("/orchestrator/app").Subrouter()
	r.PipelineConfigRouter.initPipelineConfigRouter(pipelineConfigRouter)
	r.AppListingRouter.initAppListingRouter(pipelineConfigRouter)
	r.HelmRouter.initHelmRouter(pipelineConfigRouter)

	migrateRouter := r.Router.PathPrefix("/orchestrator/migrate").Subrouter()
	r.MigrateDbRouter.InitMigrateDbRouter(migrateRouter)

	accountRouter := r.Router.PathPrefix("/orchestrator/account").Subrouter()
	r.ClusterAccountsRouter.InitClusterAccountsRouter(accountRouter)

	environmentClusterMappingsRouter := r.Router.PathPrefix("/orchestrator/env").Subrouter()
	r.EnvironmentClusterMappingsRouter.InitEnvironmentClusterMappingsRouter(environmentClusterMappingsRouter)

	clusterRouter := r.Router.PathPrefix("/orchestrator/cluster").Subrouter()
	r.ClusterRouter.InitClusterRouter(clusterRouter)

	clusterHelmConfigRouter := r.Router.PathPrefix("/orchestrator/helm").Subrouter()
	r.ClusterHelmConfigRouter.InitClusterHelmConfigRouter(clusterHelmConfigRouter)

	webHookRouter := r.Router.PathPrefix("/orchestrator/webhook").Subrouter()
	r.WebHookRouter.intWebhookRouter(webHookRouter)

	applicationRouter := r.Router.PathPrefix("/orchestrator/api/v1/applications").Subrouter()
	r.ApplicationRouter.initApplicationRouter(applicationRouter)

	rootRouter := r.Router.PathPrefix("/orchestrator").Subrouter()
	r.UserAuthRouter.initUserAuthRouter(rootRouter)

	projectManagementRouter := r.Router.PathPrefix("/orchestrator/project-management").Subrouter()
	r.ProjectManagementRouter.InitProjectManagementRouter(projectManagementRouter)

	gitRouter := r.Router.PathPrefix("/orchestrator/git").Subrouter()
	r.GitProviderRouter.InitGitProviderRouter(gitRouter)
	r.GitHostRouter.InitGitHostRouter(gitRouter)

	dockerRouter := r.Router.PathPrefix("/orchestrator/docker").Subrouter()
	r.DockerRegRouter.InitDockerRegRouter(dockerRouter)

	notificationRouter := r.Router.PathPrefix("/orchestrator/notification").Subrouter()
	r.NotificationRouter.InitNotificationRegRouter(notificationRouter)

	teamRouter := r.Router.PathPrefix("/orchestrator/team").Subrouter()
	r.TeamRouter.InitTeamRouter(teamRouter)

	userRouter := r.Router.PathPrefix("/orchestrator/user").Subrouter()
	r.UserRouter.initUserRouter(userRouter)

	chartRefRouter := r.Router.PathPrefix("/orchestrator/chartref").Subrouter()
	r.ChartRefRouter.initChartRefRouter(chartRefRouter)

	configMapRouter := r.Router.PathPrefix("/orchestrator/config").Subrouter()
	r.ConfigMapRouter.initConfigMapRouter(configMapRouter)

	appStoreRouter := r.Router.PathPrefix("/orchestrator/app-store").Subrouter()
	r.AppStoreRouter.initAppStoreRouter(appStoreRouter)
	deploymentMetricsRouter := r.Router.PathPrefix("/orchestrator/deployment-metrics").Subrouter()
	r.ReleaseMetricsRouter.initReleaseMetricsRouter(deploymentMetricsRouter)

	deploymentGroupRouter := r.Router.PathPrefix("/orchestrator/deployment-group").Subrouter()
	r.deploymentGroupRouter.initDeploymentGroupRouter(deploymentGroupRouter)

	r.batchOperationRouter.initBatchOperationRouter(rootRouter)

	chartGroupRouter := r.Router.PathPrefix("/orchestrator/chart-group").Subrouter()
	r.chartGroupRouter.initChartGroupRouter(chartGroupRouter)

	testSuitRouter := r.Router.PathPrefix("/orchestrator/test-report").Subrouter()
	r.testSuitRouter.InitTestSuitRouter(testSuitRouter)

	imageScanRouter := r.Router.PathPrefix("/orchestrator/security/scan").Subrouter()
	r.imageScanRouter.InitImageScanRouter(imageScanRouter)

	policyRouter := r.Router.PathPrefix("/orchestrator/security/policy").Subrouter()
	r.policyRouter.InitPolicyRouter(policyRouter)

	gitOpsRouter := r.Router.PathPrefix("/orchestrator/gitops").Subrouter()
	r.gitOpsConfigRouter.InitGitOpsConfigRouter(gitOpsRouter)

	attributeRouter := r.Router.PathPrefix("/orchestrator/attributes").Subrouter()
	r.attributesRouter.initAttributesRouter(attributeRouter)

	dashboardRouter := r.Router.PathPrefix("/dashboard").Subrouter()
	r.dashboardRouter.initDashboardRouter(dashboardRouter)

	grafanaRouter := r.Router.PathPrefix("/grafana").Subrouter()
	r.grafanaRouter.initGrafanaRouter(grafanaRouter)

	r.Router.Path("/").HandlerFunc(func(writer http.ResponseWriter, request *http.Request) {
		http.Redirect(writer, request, "/dashboard", 301)
	})

	commonRouter := r.Router.PathPrefix("/orchestrator/global").Subrouter()
	r.commonRouter.InitCommonRouter(commonRouter)

	ssoLoginRouter := r.Router.PathPrefix("/orchestrator/sso").Subrouter()
	r.ssoLoginRouter.initSsoLoginRouter(ssoLoginRouter)

<<<<<<< HEAD
	telemetryRouter := r.Router.PathPrefix("/orchestrator/telemetry").Subrouter()
	r.telemetryRouter.initTelemetryRouter(telemetryRouter)

	bulkUpdateRouter := r.Router.PathPrefix("/orchestrator/batch").Subrouter()
	r.bulkUpdateRouter.initBulkUpdateRouter(bulkUpdateRouter)
=======
	webhookListenerRouter := r.Router.PathPrefix("/orchestrator/webhook/git").Subrouter()
	r.WebhookListenerRouter.InitWebhookListenerRouter(webhookListenerRouter)
>>>>>>> 1480e7c1
}<|MERGE_RESOLUTION|>--- conflicted
+++ resolved
@@ -74,13 +74,10 @@
 	commonRouter                     CommonRouter
 	grafanaRouter                    GrafanaRouter
 	ssoLoginRouter                   SsoLoginRouter
-<<<<<<< HEAD
 	telemetryRouter                  TelemetryRouter
 	telemetryWatcher                 telemetry.TelemetryEventClient
 	bulkUpdateRouter                 BulkUpdateRouter
-=======
 	WebhookListenerRouter		     WebhookListenerRouter
->>>>>>> 1480e7c1
 }
 
 func NewMuxRouter(logger *zap.SugaredLogger, HelmRouter HelmRouter, PipelineConfigRouter PipelineConfigRouter,
@@ -100,11 +97,7 @@
 	ReleaseMetricsRouter ReleaseMetricsRouter, deploymentGroupRouter DeploymentGroupRouter, batchOperationRouter BatchOperationRouter,
 	chartGroupRouter ChartGroupRouter, testSuitRouter TestSuitRouter, imageScanRouter ImageScanRouter,
 	policyRouter PolicyRouter, gitOpsConfigRouter GitOpsConfigRouter, dashboardRouter DashboardRouter, attributesRouter AttributesRouter,
-<<<<<<< HEAD
-	commonRouter CommonRouter, grafanaRouter GrafanaRouter, ssoLoginRouter SsoLoginRouter, telemetryRouter TelemetryRouter, telemetryWatcher telemetry.TelemetryEventClient, bulkUpdateRouter BulkUpdateRouter) *MuxRouter {
-=======
-	commonRouter CommonRouter, grafanaRouter GrafanaRouter, ssoLoginRouter SsoLoginRouter, webhookListenerRouter WebhookListenerRouter) *MuxRouter {
->>>>>>> 1480e7c1
+	commonRouter CommonRouter, grafanaRouter GrafanaRouter, ssoLoginRouter SsoLoginRouter, telemetryRouter TelemetryRouter, telemetryWatcher telemetry.TelemetryEventClient, bulkUpdateRouter BulkUpdateRouter, webhookListenerRouter WebhookListenerRouter) *MuxRouter {
 	r := &MuxRouter{
 		Router:                           mux.NewRouter(),
 		HelmRouter:                       HelmRouter,
@@ -149,13 +142,10 @@
 		commonRouter:                     commonRouter,
 		grafanaRouter:                    grafanaRouter,
 		ssoLoginRouter:                   ssoLoginRouter,
-<<<<<<< HEAD
 		telemetryRouter:                  telemetryRouter,
 		telemetryWatcher:                 telemetryWatcher,
 		bulkUpdateRouter:                 bulkUpdateRouter,
-=======
 		WebhookListenerRouter:            webhookListenerRouter,
->>>>>>> 1480e7c1
 	}
 	return r
 }
@@ -280,14 +270,14 @@
 	ssoLoginRouter := r.Router.PathPrefix("/orchestrator/sso").Subrouter()
 	r.ssoLoginRouter.initSsoLoginRouter(ssoLoginRouter)
 
-<<<<<<< HEAD
+
 	telemetryRouter := r.Router.PathPrefix("/orchestrator/telemetry").Subrouter()
 	r.telemetryRouter.initTelemetryRouter(telemetryRouter)
 
 	bulkUpdateRouter := r.Router.PathPrefix("/orchestrator/batch").Subrouter()
 	r.bulkUpdateRouter.initBulkUpdateRouter(bulkUpdateRouter)
-=======
+
 	webhookListenerRouter := r.Router.PathPrefix("/orchestrator/webhook/git").Subrouter()
 	r.WebhookListenerRouter.InitWebhookListenerRouter(webhookListenerRouter)
->>>>>>> 1480e7c1
+
 }