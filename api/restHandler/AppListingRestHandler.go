/*
 * Copyright (c) 2020 Devtron Labs
 *
 * Licensed under the Apache License, Version 2.0 (the "License");
 * you may not use this file except in compliance with the License.
 * You may obtain a copy of the License at
 *
 *    http://www.apache.org/licenses/LICENSE-2.0
 *
 * Unless required by applicable law or agreed to in writing, software
 * distributed under the License is distributed on an "AS IS" BASIS,
 * WITHOUT WARRANTIES OR CONDITIONS OF ANY KIND, either express or implied.
 * See the License for the specific language governing permissions and
 * limitations under the License.
 *
 */

package restHandler

import (
	"context"
	"encoding/json"
	"fmt"
	"github.com/argoproj/gitops-engine/pkg/health"
<<<<<<< HEAD
=======
	client "github.com/devtron-labs/devtron/api/helm-app"
>>>>>>> 663067e4
	"github.com/devtron-labs/devtron/api/restHandler/common"
	"github.com/devtron-labs/devtron/pkg/cluster"
	"github.com/devtron-labs/devtron/pkg/user/casbin"
	util2 "github.com/devtron-labs/devtron/util"
	"github.com/devtron-labs/devtron/util/argo"
	"net/http"
	"strconv"
	"strings"
	"time"

	application2 "github.com/argoproj/argo-cd/v2/pkg/apiclient/application"
	"github.com/argoproj/argo-cd/v2/pkg/apis/application/v1alpha1"
	"github.com/devtron-labs/devtron/api/bean"
	"github.com/devtron-labs/devtron/client/argocdServer/application"
	"github.com/devtron-labs/devtron/internal/constants"
	"github.com/devtron-labs/devtron/internal/util"
	"github.com/devtron-labs/devtron/pkg/app"
	"github.com/devtron-labs/devtron/pkg/deploymentGroup"
	"github.com/devtron-labs/devtron/pkg/pipeline"
	"github.com/devtron-labs/devtron/pkg/team"
	"github.com/devtron-labs/devtron/pkg/user"
	"github.com/devtron-labs/devtron/util/rbac"
	"github.com/gorilla/mux"
	"go.uber.org/zap"
)

type AppListingRestHandler interface {
	FetchAppsByEnvironment(w http.ResponseWriter, r *http.Request)
	FetchAppDetails(w http.ResponseWriter, r *http.Request)

	FetchAppTriggerView(w http.ResponseWriter, r *http.Request)
	FetchAppStageStatus(w http.ResponseWriter, r *http.Request)

	FetchOtherEnvironment(w http.ResponseWriter, r *http.Request)
	RedirectToLinkouts(w http.ResponseWriter, r *http.Request)
}

type AppListingRestHandlerImpl struct {
	application            application.ServiceClient
	appListingService      app.AppListingService
	teamService            team.TeamService
	enforcer               casbin.Enforcer
	pipeline               pipeline.PipelineBuilder
	logger                 *zap.SugaredLogger
	enforcerUtil           rbac.EnforcerUtil
	deploymentGroupService deploymentGroup.DeploymentGroupService
	userService            user.UserService
	helmAppClient          client.HelmAppClient
	clusterService         cluster.ClusterService
	helmAppService         client.HelmAppService
	argoUserService        argo.ArgoUserService
}

type AppStatus struct {
	name       string
	status     string
	message    string
	err        error
	conditions []v1alpha1.ApplicationCondition
}

func NewAppListingRestHandlerImpl(application application.ServiceClient,
	appListingService app.AppListingService,
	teamService team.TeamService,
	enforcer casbin.Enforcer,
	pipeline pipeline.PipelineBuilder,
	logger *zap.SugaredLogger, enforcerUtil rbac.EnforcerUtil,
	deploymentGroupService deploymentGroup.DeploymentGroupService, userService user.UserService,
	helmAppClient client.HelmAppClient, clusterService cluster.ClusterService, helmAppService client.HelmAppService,
	argoUserService argo.ArgoUserService) *AppListingRestHandlerImpl {
	appListingHandler := &AppListingRestHandlerImpl{
		application:            application,
		appListingService:      appListingService,
		logger:                 logger,
		teamService:            teamService,
		pipeline:               pipeline,
		enforcer:               enforcer,
		enforcerUtil:           enforcerUtil,
		deploymentGroupService: deploymentGroupService,
		userService:            userService,
		helmAppClient:          helmAppClient,
		clusterService:         clusterService,
		helmAppService:         helmAppService,
		argoUserService:        argoUserService,
	}
	return appListingHandler
}

func setupResponse(w *http.ResponseWriter, req *http.Request) {
	(*w).Header().Set("Access-Control-Allow-Origin", "*")
	(*w).Header().Set("Access-Control-Allow-Methods", "POST, GET, OPTIONS, PUT, DELETE")
	(*w).Header().Set("Access-Control-Allow-Headers", "Accept, Content-Type, Content-Length, Accept-Encoding, X-CSRF-Token, Authorization")
	(*w).Header().Set("Content-Type", "text/html; charset=utf-8")
}

func (handler AppListingRestHandlerImpl) FetchAppsByEnvironment(w http.ResponseWriter, r *http.Request) {
	//Allow CORS here By * or specific origin
	setupResponse(&w, r)
	token := r.Header.Get("token")
	t0 := time.Now()
	t1 := time.Now()
	handler.logger.Infow("api response time testing", "time", time.Now().String(), "stage", "1")
	userId, err := handler.userService.GetLoggedInUser(r)
	if userId == 0 || err != nil {
		common.WriteJsonResp(w, err, "Unauthorized User", http.StatusUnauthorized)
		return
	}
	user, err := handler.userService.GetById(userId)
	if userId == 0 || err != nil {
		common.WriteJsonResp(w, err, "Unauthorized User", http.StatusUnauthorized)
		return
	}
	userEmailId := strings.ToLower(user.EmailId)
	var fetchAppListingRequest app.FetchAppListingRequest
	decoder := json.NewDecoder(r.Body)
	err = decoder.Decode(&fetchAppListingRequest)
	if err != nil {
		handler.logger.Errorw("request err, FetchAppsByEnvironment", "err", err, "payload", fetchAppListingRequest)
		common.WriteJsonResp(w, err, nil, http.StatusBadRequest)
		return
	}
	_, _, err = fetchAppListingRequest.GetNamespaceClusterMapping()
	if err != nil {
		handler.logger.Errorw("request err, GetNamespaceClusterMapping", "err", err, "payload", fetchAppListingRequest)
		common.WriteJsonResp(w, err, nil, http.StatusBadRequest)
		return
	}

	var dg *deploymentGroup.DeploymentGroupDTO
	if fetchAppListingRequest.DeploymentGroupId > 0 {
		dg, err = handler.deploymentGroupService.FindById(fetchAppListingRequest.DeploymentGroupId)
		if err != nil {
			handler.logger.Errorw("service err, FetchAppsByEnvironment", "err", err, "payload", fetchAppListingRequest)
			common.WriteJsonResp(w, err, "", http.StatusInternalServerError)
		}
	}

	envContainers, err := handler.appListingService.FetchAppsByEnvironment(fetchAppListingRequest, w, r, token)
	if err != nil {
		handler.logger.Errorw("service err, FetchAppsByEnvironment", "err", err, "payload", fetchAppListingRequest)
		common.WriteJsonResp(w, err, "", http.StatusInternalServerError)
	}
	t2 := time.Now()
	handler.logger.Infow("api response time testing", "time", time.Now().String(), "time diff", t2.Unix()-t1.Unix(), "stage", "2")
	t1 = t2

	isActionUserSuperAdmin, err := handler.userService.IsSuperAdmin(int(userId))
	if err != nil {
		handler.logger.Errorw("request err, FetchAppsByEnvironment", "err", err, "userId", userId)
		common.WriteJsonResp(w, err, "Failed to check is super admin", http.StatusInternalServerError)
		return
	}
	appEnvContainers := make([]*bean.AppEnvironmentContainer, 0)
	if isActionUserSuperAdmin {
		appEnvContainers = append(appEnvContainers, envContainers...)
	} else {
		uniqueTeams := make(map[int]string)
		authorizedTeams := make(map[int]bool)
		for _, envContainer := range envContainers {
			if _, ok := uniqueTeams[envContainer.TeamId]; !ok {
				uniqueTeams[envContainer.TeamId] = envContainer.TeamName
			}
		}
		for teamId, teamName := range uniqueTeams {
			object := strings.ToLower(teamName)
			if ok := handler.enforcer.EnforceByEmail(userEmailId, casbin.ResourceTeam, casbin.ActionGet, object); ok {
				authorizedTeams[teamId] = true
			}
		}
		filteredAppEnvContainers := make([]*bean.AppEnvironmentContainer, 0)
		for _, envContainer := range envContainers {
			if _, ok := authorizedTeams[envContainer.TeamId]; ok {
				filteredAppEnvContainers = append(filteredAppEnvContainers, envContainer)
			}
		}
		for _, filteredAppEnvContainer := range filteredAppEnvContainers {
			if fetchAppListingRequest.DeploymentGroupId > 0 {
				if filteredAppEnvContainer.EnvironmentId != 0 && filteredAppEnvContainer.EnvironmentId != dg.EnvironmentId {
					continue
				}
			}
			object := fmt.Sprintf("%s/%s", filteredAppEnvContainer.TeamName, filteredAppEnvContainer.AppName)
			object = strings.ToLower(object)
			if ok := handler.enforcer.EnforceByEmail(userEmailId, casbin.ResourceApplications, casbin.ActionGet, object); ok {
				appEnvContainers = append(appEnvContainers, filteredAppEnvContainer)
			}
		}
	}
	t2 = time.Now()
	handler.logger.Infow("api response time testing", "time", time.Now().String(), "time diff", t2.Unix()-t1.Unix(), "stage", "3")
	t1 = t2
	apps, err := handler.appListingService.BuildAppListingResponse(fetchAppListingRequest, appEnvContainers)
	if err != nil {
		handler.logger.Errorw("service err, FetchAppsByEnvironment", "err", err, "payload", fetchAppListingRequest)
		common.WriteJsonResp(w, err, "", http.StatusInternalServerError)
	}

	// Apply pagination
	appsCount := len(apps)
	offset := fetchAppListingRequest.Offset
	limit := fetchAppListingRequest.Size

	if offset+limit <= len(apps) {
		apps = apps[offset : offset+limit]
	} else {
		apps = apps[offset:]
	}

	appContainerResponse := bean.AppContainerResponse{
		AppContainers: apps,
		AppCount:      appsCount,
	}
	if fetchAppListingRequest.DeploymentGroupId > 0 {
		var ciMaterialDTOs []bean.CiMaterialDTO
		for _, ci := range dg.CiMaterialDTOs {
			ciMaterialDTOs = append(ciMaterialDTOs, bean.CiMaterialDTO{
				Name:        ci.Name,
				SourceValue: ci.SourceValue,
				SourceType:  ci.SourceType,
			})
		}
		appContainerResponse.DeploymentGroupDTO = bean.DeploymentGroupDTO{
			Id:             dg.Id,
			Name:           dg.Name,
			AppCount:       dg.AppCount,
			NoOfApps:       dg.NoOfApps,
			EnvironmentId:  dg.EnvironmentId,
			CiPipelineId:   dg.CiPipelineId,
			CiMaterialDTOs: ciMaterialDTOs,
		}
	}
	t2 = time.Now()
	handler.logger.Infow("api response time testing", "time", time.Now().String(), "time diff", t2.Unix()-t1.Unix(), "stage", "4")
	t1 = t2
	handler.logger.Infow("api response time testing", "total time", time.Now().String(), "total time", t1.Unix()-t0.Unix())
	common.WriteJsonResp(w, err, appContainerResponse, http.StatusOK)
}

func (handler AppListingRestHandlerImpl) FetchAppDetails(w http.ResponseWriter, r *http.Request) {
	vars := mux.Vars(r)
	token := r.Header.Get("token")
	appId, err := strconv.Atoi(vars["app-id"])
	if err != nil {
		common.WriteJsonResp(w, err, nil, http.StatusBadRequest)
		return
	}

	envId, err := strconv.Atoi(vars["env-id"])
	if err != nil {
		common.WriteJsonResp(w, err, nil, http.StatusBadRequest)
		return
	}
	appDetail, err := handler.appListingService.FetchAppDetails(appId, envId)
	if err != nil {
		handler.logger.Errorw("service err, FetchAppDetails", "err", err, "appId", appId, "envId", envId)
		common.WriteJsonResp(w, err, nil, http.StatusInternalServerError)
		return
	}

	object := handler.enforcerUtil.GetAppRBACNameByAppId(appId)
	if ok := handler.enforcer.Enforce(token, casbin.ResourceApplications, casbin.ActionGet, object); !ok {
		common.WriteJsonResp(w, fmt.Errorf("unauthorized user"), nil, http.StatusForbidden)
		return
	}
<<<<<<< HEAD

	if len(appDetail.AppName) > 0 && len(appDetail.EnvironmentName) > 0 {
		//RBAC enforcer Ends
		acdAppName := appDetail.AppName + "-" + appDetail.EnvironmentName
		query := &application2.ResourcesQuery{
			ApplicationName: &acdAppName,
		}
		ctx, cancel := context.WithCancel(r.Context())
		if cn, ok := w.(http.CloseNotifier); ok {
			go func(done <-chan struct{}, closed <-chan bool) {
				select {
				case <-done:
				case <-closed:
					cancel()
				}
			}(ctx.Done(), cn.CloseNotify())
		}
		ctx = context.WithValue(ctx, "token", token)
		defer cancel()
		start := time.Now()
		resp, err := handler.application.ResourceTree(ctx, query)
		elapsed := time.Since(start)
		if err != nil {
			handler.logger.Errorw("service err, FetchAppDetails, resource tree", "err", err, "app", appId, "env", envId)
			err = &util.ApiError{
				Code:            constants.AppDetailResourceTreeNotFound,
				InternalMessage: "app detail fetched, failed to get resource tree from acd",
				UserMessage:     "Error fetching detail, if you have recently created this deployment pipeline please try after sometime.",
			}
			common.WriteJsonResp(w, err, "", http.StatusInternalServerError)
			return
		}
		if resp.Status == string(health.HealthStatusHealthy) {
			status, err := handler.appListingService.ISLastReleaseStopType(appId, envId)
			if err != nil {
				handler.logger.Errorw("service err, FetchAppDetails", "err", err, "app", appId, "env", envId)
			} else if status {
				resp.Status = application.HIBERNATING
			}
		}
		handler.logger.Debugf("FetchAppDetails, time elapsed %s in fetching application %s for environment %s", elapsed, appId, envId)

		if resp.Status == string(health.HealthStatusDegraded) {
			count, err := handler.appListingService.GetReleaseCount(appId, envId)
			if err != nil {
				handler.logger.Errorw("service err, FetchAppDetails, release count", "err", err, "app", appId, "env", envId)
			} else if count == 0 {
				resp.Status = app.NotDeployed
			}
		}
		appDetail.ResourceTree = resp
		handler.logger.Debugf("application %s in environment %s had status %+v\n", appId, envId, resp)
	} else {
		handler.logger.Warnw("appName and envName not found - avoiding resource tree call", "app", appDetail.AppName, "env", appDetail.EnvironmentName)
	}
=======
	appDetail = handler.fetchResourceTree(w, r, token, appId, envId, appDetail)
>>>>>>> 663067e4
	common.WriteJsonResp(w, err, appDetail, http.StatusOK)
}

func (handler AppListingRestHandlerImpl) FetchAppTriggerView(w http.ResponseWriter, r *http.Request) {
	vars := mux.Vars(r)
	token := r.Header.Get("token")
	appId, err := strconv.Atoi(vars["app-id"])
	if err != nil {
		handler.logger.Errorw("request err, FetchAppTriggerView", "err", err, "appId", appId)
		common.WriteJsonResp(w, err, nil, http.StatusBadRequest)
		return
	}
	handler.logger.Debugw("request payload, FetchAppTriggerView", "appId", appId)

	triggerView, err := handler.appListingService.FetchAppTriggerView(appId)
	if err != nil {
		handler.logger.Errorw("service err, FetchAppTriggerView", "err", err, "appId", appId)
		common.WriteJsonResp(w, err, nil, http.StatusInternalServerError)
		return
	}

	//TODO: environment based auth, purge data of environment on which user doesnt have access, only show environment name
	// RBAC enforcer applying
	if len(triggerView) > 0 {
		object := handler.enforcerUtil.GetAppRBACName(triggerView[0].AppName)
		if ok := handler.enforcer.Enforce(token, casbin.ResourceApplications, casbin.ActionGet, object); !ok {
			common.WriteJsonResp(w, err, "Unauthorized User", http.StatusForbidden)
			return
		}
	}
	//RBAC enforcer Ends

	ctx, cancel := context.WithCancel(r.Context())
	if cn, ok := w.(http.CloseNotifier); ok {
		go func(done <-chan struct{}, closed <-chan bool) {
			select {
			case <-done:
			case <-closed:
				cancel()
			}
		}(ctx.Done(), cn.CloseNotify())
	}
	acdToken, err := handler.argoUserService.GetLatestDevtronArgoCdUserToken()
	if err != nil {
		handler.logger.Errorw("error in getting acd token", "err", err)
		common.WriteJsonResp(w, err, nil, http.StatusInternalServerError)
		return
	}
	ctx = context.WithValue(ctx, "token", acdToken)
	defer cancel()

	response := make(chan AppStatus)
	qCount := len(triggerView)
	responses := map[string]AppStatus{}

	for i := 0; i < len(triggerView); i++ {
		acdAppName := triggerView[i].AppName + "-" + triggerView[i].EnvironmentName
		go func(pipelineName string) {
			ctxt, cancel := context.WithTimeout(ctx, 60*time.Second)
			defer cancel()
			query := application2.ApplicationQuery{Name: &pipelineName}
			app, conn, err := handler.application.Watch(ctxt, &query)
			defer conn.Close()
			if err != nil {
				response <- AppStatus{name: pipelineName, status: "", message: "", err: err, conditions: make([]v1alpha1.ApplicationCondition, 0)}
				return
			}
			if app != nil {
				resp, err := app.Recv()
				if err != nil {
					response <- AppStatus{name: pipelineName, status: "", message: "", err: err, conditions: make([]v1alpha1.ApplicationCondition, 0)}
					return
				}
				if resp != nil {
					healthStatus := resp.Application.Status.Health.Status
					status := AppStatus{
						name:       pipelineName,
						status:     string(healthStatus),
						message:    resp.Application.Status.Health.Message,
						err:        nil,
						conditions: resp.Application.Status.Conditions,
					}
					response <- status
					return
				}
				response <- AppStatus{name: pipelineName, status: "", message: "", err: fmt.Errorf("Missing Application"), conditions: make([]v1alpha1.ApplicationCondition, 0)}
				return
			}
			response <- AppStatus{name: pipelineName, status: "", message: "", err: fmt.Errorf("Connection Closed by Client"), conditions: make([]v1alpha1.ApplicationCondition, 0)}

		}(acdAppName)
	}
	rCount := 0

	for {
		select {
		case msg, ok := <-response:
			if ok {
				if msg.err == nil {
					responses[msg.name] = msg
				}
			}
			rCount++
		}
		if qCount == rCount {
			break
		}
	}

	for i := 0; i < len(triggerView); i++ {
		acdAppName := triggerView[i].AppName + "-" + triggerView[i].EnvironmentName
		if val, ok := responses[acdAppName]; ok {
			status := val.status
			conditions := val.conditions
			for _, condition := range conditions {
				if condition.Type != v1alpha1.ApplicationConditionSharedResourceWarning {
					status = "Degraded"
				}
			}
			triggerView[i].Status = status
			triggerView[i].StatusMessage = val.message
			triggerView[i].Conditions = val.conditions
		}
		if triggerView[i].Status == "" {
			triggerView[i].Status = "Unknown"
		}
		if triggerView[i].Status == string(health.HealthStatusDegraded) {
			triggerView[i].Status = "Not Deployed"
		}
	}
	common.WriteJsonResp(w, err, triggerView, http.StatusOK)
}

func (handler AppListingRestHandlerImpl) FetchAppStageStatus(w http.ResponseWriter, r *http.Request) {
	vars := mux.Vars(r)
	appId, err := strconv.Atoi(vars["app-id"])
	if err != nil {
		handler.logger.Errorw("request err, FetchAppStageStatus", "err", err, "appId", appId)
		common.WriteJsonResp(w, err, nil, http.StatusBadRequest)
		return
	}
	handler.logger.Infow("request payload, FetchAppStageStatus", "appId", appId)
	token := r.Header.Get("token")
	app, err := handler.pipeline.GetApp(appId)
	if err != nil {
		handler.logger.Errorw("service err, FetchAppStageStatus", "err", err, "appId", appId)
		common.WriteJsonResp(w, err, nil, http.StatusBadRequest)
		return
	}

	// RBAC enforcer applying
	object := handler.enforcerUtil.GetAppRBACName(app.AppName)
	if ok := handler.enforcer.Enforce(token, casbin.ResourceApplications, casbin.ActionGet, object); !ok {
		common.WriteJsonResp(w, fmt.Errorf("unauthorized user"), "Unauthorized User", http.StatusForbidden)
		return
	}
	//RBAC enforcer Ends

	triggerView, err := handler.appListingService.FetchAppStageStatus(appId)
	if err != nil {
		handler.logger.Errorw("service err, FetchAppStageStatus", "err", err, "appId", appId)
		common.WriteJsonResp(w, err, nil, http.StatusInternalServerError)
		return
	}
	common.WriteJsonResp(w, err, triggerView, http.StatusOK)
}

func (handler AppListingRestHandlerImpl) FetchOtherEnvironment(w http.ResponseWriter, r *http.Request) {
	vars := mux.Vars(r)
	appId, err := strconv.Atoi(vars["app-id"])
	if err != nil {
		handler.logger.Errorw("request err, FetchOtherEnvironment", "err", err, "appId", appId)
		common.WriteJsonResp(w, err, nil, http.StatusBadRequest)
		return
	}
	token := r.Header.Get("token")
	app, err := handler.pipeline.GetApp(appId)
	if err != nil {
		handler.logger.Errorw("service err, FetchOtherEnvironment", "err", err, "appId", appId)
		common.WriteJsonResp(w, err, nil, http.StatusBadRequest)
		return
	}

	// RBAC enforcer applying
	object := handler.enforcerUtil.GetAppRBACName(app.AppName)
	if ok := handler.enforcer.Enforce(token, casbin.ResourceApplications, casbin.ActionGet, object); !ok {
		common.WriteJsonResp(w, err, "unauthorized user", http.StatusForbidden)
		return
	}
	//RBAC enforcer Ends

	otherEnvironment, err := handler.appListingService.FetchOtherEnvironment(appId)
	if err != nil {
		handler.logger.Errorw("service err, FetchOtherEnvironment", "err", err, "appId", appId)
		common.WriteJsonResp(w, err, nil, http.StatusInternalServerError)
		return
	}

	//TODO - rbac env level

	common.WriteJsonResp(w, err, otherEnvironment, http.StatusOK)
}

func (handler AppListingRestHandlerImpl) RedirectToLinkouts(w http.ResponseWriter, r *http.Request) {
	token := r.Header.Get("token")
	vars := mux.Vars(r)
	Id, err := strconv.Atoi(vars["Id"])
	if err != nil {
		handler.logger.Errorw("request err, RedirectToLinkouts", "err", err, "id", Id)
		common.WriteJsonResp(w, err, nil, http.StatusBadRequest)
		return
	}
	appId, err := strconv.Atoi(vars["appId"])
	if err != nil {
		handler.logger.Errorw("request err, RedirectToLinkouts", "err", err, "appId", appId)
		common.WriteJsonResp(w, err, nil, http.StatusBadRequest)
		return
	}
	envId, err := strconv.Atoi(vars["envId"])
	if err != nil {
		handler.logger.Errorw("request err, RedirectToLinkouts", "err", err, "envId", envId)
		common.WriteJsonResp(w, err, nil, http.StatusBadRequest)
		return
	}
	podName := vars["podName"]
	containerName := vars["containerName"]
	app, err := handler.pipeline.GetApp(appId)
	if err != nil {
		handler.logger.Errorw("bad request", "err", err)
		common.WriteJsonResp(w, err, nil, http.StatusBadRequest)
		return
	}

	// RBAC enforcer applying
	object := handler.enforcerUtil.GetAppRBACName(app.AppName)
	if ok := handler.enforcer.Enforce(token, casbin.ResourceApplications, casbin.ActionGet, object); !ok {
		common.WriteJsonResp(w, err, "unauthorized user", http.StatusForbidden)
		return
	}
	//RBAC enforcer Ends

	link, err := handler.appListingService.RedirectToLinkouts(Id, appId, envId, podName, containerName)
	if err != nil || len(link) == 0 {
		handler.logger.Errorw("service err, RedirectToLinkouts", "err", err, "appId", appId)
		common.WriteJsonResp(w, err, nil, http.StatusInternalServerError)
		return
	}
	http.Redirect(w, r, link, http.StatusOK)
}

func (handler AppListingRestHandlerImpl) fetchResourceTree(w http.ResponseWriter, r *http.Request, token string, appId int, envId int, appDetail bean.AppDetailContainer) bean.AppDetailContainer {
	if len(appDetail.AppName) > 0 && len(appDetail.EnvironmentName) > 0 && appDetail.DeploymentAppType == util.PIPELINE_DEPLOYMENT_TYPE_ACD {
		//RBAC enforcer Ends
		acdAppName := appDetail.AppName + "-" + appDetail.EnvironmentName
		query := &application2.ResourcesQuery{
			ApplicationName: &acdAppName,
		}
		ctx, cancel := context.WithCancel(r.Context())
		if cn, ok := w.(http.CloseNotifier); ok {
			go func(done <-chan struct{}, closed <-chan bool) {
				select {
				case <-done:
				case <-closed:
					cancel()
				}
			}(ctx.Done(), cn.CloseNotify())
		}
		defer cancel()
		acdToken, err := handler.argoUserService.GetLatestDevtronArgoCdUserToken()
		if err != nil {
			handler.logger.Errorw("error in getting acd token", "err", err)
			common.WriteJsonResp(w, err, "", http.StatusInternalServerError)
			return appDetail
		}
		ctx = context.WithValue(ctx, "token", acdToken)
		start := time.Now()
		resp, err := handler.application.ResourceTree(ctx, query)
		elapsed := time.Since(start)
		if err != nil {
			handler.logger.Errorw("service err, FetchAppDetails, resource tree", "err", err, "app", appId, "env", envId)
			err = &util.ApiError{
				Code:            constants.AppDetailResourceTreeNotFound,
				InternalMessage: "app detail fetched, failed to get resource tree from acd",
				UserMessage:     "Error fetching detail, if you have recently created this deployment pipeline please try after sometime.",
			}
			common.WriteJsonResp(w, err, "", http.StatusInternalServerError)
			return appDetail
		}
		if resp.Status == string(health.HealthStatusHealthy) {
			status, err := handler.appListingService.ISLastReleaseStopType(appId, envId)
			if err != nil {
				handler.logger.Errorw("service err, FetchAppDetails", "err", err, "app", appId, "env", envId)
			} else if status {
				resp.Status = application.HIBERNATING
			}
		}
		handler.logger.Debugf("FetchAppDetails, time elapsed %s in fetching application %s for environment %s", elapsed, appId, envId)

		if resp.Status == string(health.HealthStatusDegraded) {
			count, err := handler.appListingService.GetReleaseCount(appId, envId)
			if err != nil {
				handler.logger.Errorw("service err, FetchAppDetails, release count", "err", err, "app", appId, "env", envId)
			} else if count == 0 {
				resp.Status = app.NotDeployed
			}
		}
		appDetail.ResourceTree = util2.InterfaceToMapAdapter(resp)
		handler.logger.Debugf("application %s in environment %s had status %+v\n", appId, envId, resp)
	} else if len(appDetail.AppName) > 0 && len(appDetail.EnvironmentName) > 0 && appDetail.DeploymentAppType == util.PIPELINE_DEPLOYMENT_TYPE_HELM {
		config, err := handler.helmAppService.GetClusterConf(appDetail.ClusterId)
		if err != nil {
			handler.logger.Errorw("error in fetching cluster detail", "err", err)
		}
		req := &client.AppDetailRequest{
			ClusterConfig: config,
			Namespace:     appDetail.Namespace,
			ReleaseName:   fmt.Sprintf("%s-%s", appDetail.AppName, appDetail.EnvironmentName),
		}
		detail, err := handler.helmAppClient.GetAppDetail(context.Background(), req)
		if err != nil {
			handler.logger.Errorw("error in fetching app detail", "err", err)
		}
		if detail != nil {
			resourceTree := util2.InterfaceToMapAdapter(detail.ResourceTreeResponse)
			resourceTree["status"] = detail.ReleaseStatus.Status
			appDetail.ResourceTree = resourceTree
			handler.logger.Warnw("appName and envName not found - avoiding resource tree call", "app", appDetail.AppName, "env", appDetail.EnvironmentName)
		} else {
			appDetail.ResourceTree = map[string]interface{}{}
		}
	} else {
		appDetail.ResourceTree = map[string]interface{}{}
		handler.logger.Warnw("appName and envName not found - avoiding resource tree call", "app", appDetail.AppName, "env", appDetail.EnvironmentName)
	}
	return appDetail
}<|MERGE_RESOLUTION|>--- conflicted
+++ resolved
@@ -22,10 +22,7 @@
 	"encoding/json"
 	"fmt"
 	"github.com/argoproj/gitops-engine/pkg/health"
-<<<<<<< HEAD
-=======
 	client "github.com/devtron-labs/devtron/api/helm-app"
->>>>>>> 663067e4
 	"github.com/devtron-labs/devtron/api/restHandler/common"
 	"github.com/devtron-labs/devtron/pkg/cluster"
 	"github.com/devtron-labs/devtron/pkg/user/casbin"
@@ -290,65 +287,7 @@
 		common.WriteJsonResp(w, fmt.Errorf("unauthorized user"), nil, http.StatusForbidden)
 		return
 	}
-<<<<<<< HEAD
-
-	if len(appDetail.AppName) > 0 && len(appDetail.EnvironmentName) > 0 {
-		//RBAC enforcer Ends
-		acdAppName := appDetail.AppName + "-" + appDetail.EnvironmentName
-		query := &application2.ResourcesQuery{
-			ApplicationName: &acdAppName,
-		}
-		ctx, cancel := context.WithCancel(r.Context())
-		if cn, ok := w.(http.CloseNotifier); ok {
-			go func(done <-chan struct{}, closed <-chan bool) {
-				select {
-				case <-done:
-				case <-closed:
-					cancel()
-				}
-			}(ctx.Done(), cn.CloseNotify())
-		}
-		ctx = context.WithValue(ctx, "token", token)
-		defer cancel()
-		start := time.Now()
-		resp, err := handler.application.ResourceTree(ctx, query)
-		elapsed := time.Since(start)
-		if err != nil {
-			handler.logger.Errorw("service err, FetchAppDetails, resource tree", "err", err, "app", appId, "env", envId)
-			err = &util.ApiError{
-				Code:            constants.AppDetailResourceTreeNotFound,
-				InternalMessage: "app detail fetched, failed to get resource tree from acd",
-				UserMessage:     "Error fetching detail, if you have recently created this deployment pipeline please try after sometime.",
-			}
-			common.WriteJsonResp(w, err, "", http.StatusInternalServerError)
-			return
-		}
-		if resp.Status == string(health.HealthStatusHealthy) {
-			status, err := handler.appListingService.ISLastReleaseStopType(appId, envId)
-			if err != nil {
-				handler.logger.Errorw("service err, FetchAppDetails", "err", err, "app", appId, "env", envId)
-			} else if status {
-				resp.Status = application.HIBERNATING
-			}
-		}
-		handler.logger.Debugf("FetchAppDetails, time elapsed %s in fetching application %s for environment %s", elapsed, appId, envId)
-
-		if resp.Status == string(health.HealthStatusDegraded) {
-			count, err := handler.appListingService.GetReleaseCount(appId, envId)
-			if err != nil {
-				handler.logger.Errorw("service err, FetchAppDetails, release count", "err", err, "app", appId, "env", envId)
-			} else if count == 0 {
-				resp.Status = app.NotDeployed
-			}
-		}
-		appDetail.ResourceTree = resp
-		handler.logger.Debugf("application %s in environment %s had status %+v\n", appId, envId, resp)
-	} else {
-		handler.logger.Warnw("appName and envName not found - avoiding resource tree call", "app", appDetail.AppName, "env", appDetail.EnvironmentName)
-	}
-=======
 	appDetail = handler.fetchResourceTree(w, r, token, appId, envId, appDetail)
->>>>>>> 663067e4
 	common.WriteJsonResp(w, err, appDetail, http.StatusOK)
 }
 
