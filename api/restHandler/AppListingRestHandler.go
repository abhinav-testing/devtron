--- conflicted
+++ resolved
@@ -162,11 +162,11 @@
 		for _, envContainer := range envContainers {
 			if _, ok := uniqueTeams[envContainer.TeamId]; !ok {
 				uniqueTeams[envContainer.TeamId] = envContainer.TeamName
-<<<<<<< HEAD
 			}
 		}
 		for teamId, teamName := range uniqueTeams {
-			if ok := handler.enforcer.EnforceByEmail(userEmailId, rbac.ResourceTeam, rbac.ActionGet, teamName); ok {
+			object := strings.ToLower(teamName)
+			if ok := handler.enforcer.EnforceByEmail(userEmailId, rbac.ResourceTeam, rbac.ActionGet, object); ok {
 				authorizedTeams[teamId] = true
 			}
 		}
@@ -176,22 +176,6 @@
 				filteredAppEnvContainers = append(filteredAppEnvContainers, envContainer)
 			}
 		}
-=======
-			}
-		}
-		for teamId, teamName := range uniqueTeams {
-			object := strings.ToLower(teamName)
-			if ok := handler.enforcer.EnforceByEmail(userEmailId, rbac.ResourceTeam, rbac.ActionGet, object); ok {
-				authorizedTeams[teamId] = true
-			}
-		}
-		filteredAppEnvContainers := make([]*bean.AppEnvironmentContainer, 0)
-		for _, envContainer := range envContainers {
-			if _, ok := authorizedTeams[envContainer.TeamId]; ok {
-				filteredAppEnvContainers = append(filteredAppEnvContainers, envContainer)
-			}
-		}
->>>>>>> b30a385a
 		for _, filteredAppEnvContainer := range filteredAppEnvContainers {
 			if fetchAppListingRequest.DeploymentGroupId > 0 {
 				if filteredAppEnvContainer.EnvironmentId != 0 && filteredAppEnvContainer.EnvironmentId != dg.EnvironmentId {
@@ -199,10 +183,7 @@
 				}
 			}
 			object := fmt.Sprintf("%s/%s", filteredAppEnvContainer.TeamName, filteredAppEnvContainer.AppName)
-<<<<<<< HEAD
-=======
 			object = strings.ToLower(object)
->>>>>>> b30a385a
 			if ok := handler.enforcer.EnforceByEmail(userEmailId, rbac.ResourceApplications, rbac.ActionGet, object); ok {
 				appEnvContainers = append(appEnvContainers, filteredAppEnvContainer)
 			}
@@ -216,9 +197,7 @@
 		handler.logger.Errorw("service err, FetchAppsByEnvironment", "err", err, "payload", fetchAppListingRequest)
 		writeJsonResp(w, err, "", http.StatusInternalServerError)
 	}
-	t2 = time.Now()
-	handler.logger.Infow("api response time testing", "time", time.Now().String(), "time diff", t2.Unix()-t1.Unix(), "stage", "4")
-	t1 = t2
+
 	// Apply pagination
 	appsCount := len(apps)
 	offset := fetchAppListingRequest.Offset
@@ -254,7 +233,7 @@
 		}
 	}
 	t2 = time.Now()
-	handler.logger.Infow("api response time testing", "time", time.Now().String(), "time diff", t2.Unix()-t1.Unix(), "stage", "5")
+	handler.logger.Infow("api response time testing", "time", time.Now().String(), "time diff", t2.Unix()-t1.Unix(), "stage", "4")
 	t1 = t2
 	handler.logger.Infow("api response time testing", "total time", time.Now().String(), "total time", t1.Unix()-t0.Unix())
 	writeJsonResp(w, err, appContainerResponse, http.StatusOK)
