package user

import (
	"fmt"
<<<<<<< HEAD
	"github.com/caarlos0/env"
=======
>>>>>>> 61ce5e3f
	"github.com/devtron-labs/devtron/api/bean"
	"github.com/devtron-labs/devtron/pkg/user/repository"
	"go.uber.org/zap"
)

type SelfRegistrationRolesService interface {
	Check() (CheckResponse, error)
	SelfRegister(emailId string) (*bean.UserInfo, error)
	CheckAndCreateUserIfConfigured(emailId string) bool
<<<<<<< HEAD
}

type SelfRegistrationConfig struct {
	SelfRegistrationEnabled bool `env:"SELF_REGISTRATION_ENABLED" envDefault:"false"`
}

func GetSelfRegistrationConfig() (*SelfRegistrationConfig, error) {
	cfg := &SelfRegistrationConfig{}
	err := env.Parse(cfg)
	return cfg, err
=======
>>>>>>> 61ce5e3f
}

type SelfRegistrationRolesServiceImpl struct {
	logger                          *zap.SugaredLogger
	selfRegistrationRolesRepository repository.SelfRegistrationRolesRepository
	userService                     UserService
	selfRegistrationConfig          *SelfRegistrationConfig
}

func NewSelfRegistrationRolesServiceImpl(logger *zap.SugaredLogger,
	selfRegistrationRolesRepository repository.SelfRegistrationRolesRepository, userService UserService, selfRegistrationConfig *SelfRegistrationConfig) *SelfRegistrationRolesServiceImpl {
	return &SelfRegistrationRolesServiceImpl{
		logger:                          logger,
		selfRegistrationRolesRepository: selfRegistrationRolesRepository,
		userService:                     userService,
		selfRegistrationConfig:          selfRegistrationConfig,
	}
}

func (impl *SelfRegistrationRolesServiceImpl) GetAll() ([]string, error) {
	roleEntries, err := impl.selfRegistrationRolesRepository.GetAll()
	if err != nil {
		impl.logger.Errorf("error fetching all role %+v", err)
		return nil, err
	}
	var roles []string
	for _, role := range roleEntries {
		if role.Role != "" {
			roles = append(roles, role.Role)
		}
	}
	return roles, nil
}

type CheckResponse struct {
	Enabled bool     `json:"enabled"`
	Roles   []string `json:"roles"`
}

func (impl *SelfRegistrationRolesServiceImpl) Check() (CheckResponse, error) {
	roleEntries, err := impl.selfRegistrationRolesRepository.GetAll()
	var checkResponse CheckResponse
	if err != nil {
		impl.logger.Errorf("error fetching all role %+v", err)
		checkResponse.Enabled = false
		return checkResponse, err
	}
	//var roles []string
	if roleEntries != nil {
		for _, role := range roleEntries {
			if role.Role != "" {
				checkResponse.Roles = append(checkResponse.Roles, role.Role)
				checkResponse.Enabled = true
				//return checkResponse, err
			}
		}
		if checkResponse.Enabled == true {
			return checkResponse, err
		}
		checkResponse.Enabled = false
		return checkResponse, err
	}
	checkResponse.Enabled = false
	return checkResponse, nil
}
func (impl *SelfRegistrationRolesServiceImpl) SelfRegister(emailId string) (*bean.UserInfo, error) {
<<<<<<< HEAD
	impl.logger.Infow("self register start")
=======
>>>>>>> 61ce5e3f
	roles, err := impl.Check()
	if err != nil || roles.Enabled == false {
		return nil, err
	}
	impl.logger.Infow("self register start")
	userInfo := &bean.UserInfo{
		EmailId:    emailId,
		Roles:      roles.Roles,
		SuperAdmin: false,
	}
<<<<<<< HEAD
	impl.logger.Infow("self register start 2")
=======
>>>>>>> 61ce5e3f

	userInfos, err := impl.userService.SelfRegisterUserIfNotExists(userInfo)
	if err != nil {
		impl.logger.Errorw("error while register user", "error", err)
		return nil, err
	}
	impl.logger.Errorw("registerd user", "user", userInfos)
	if len(userInfos) > 0 {
		return userInfos[0], nil
	} else {
		return nil, fmt.Errorf("user not created")
	}
}

func (impl *SelfRegistrationRolesServiceImpl) CheckAndCreateUserIfConfigured(emailId string) bool {
	exists := impl.userService.UserExists(emailId)
	if !exists {
<<<<<<< HEAD
		if impl.selfRegistrationConfig.SelfRegistrationEnabled {
			impl.logger.Infow("self registering user,  ", "email", emailId)
			user, err := impl.SelfRegister(emailId)
			impl.logger.Infow("step 1")
			if err != nil {
				impl.logger.Errorw("error while register user", "error", err)
			} else if user != nil && user.UserId > 0 {
				exists = true
			}
			impl.logger.Infow("step 2")

=======
		impl.logger.Infow("self registering user,  ", "email", emailId)
		user, err := impl.SelfRegister(emailId)
		if err != nil {
			impl.logger.Errorw("error while register user", "error", err)
		} else if user != nil && user.UserId > 0 {
			exists = true
>>>>>>> 61ce5e3f
		}
	}
	impl.logger.Infow("user status", "email", emailId, "status", exists)
	return exists
}<|MERGE_RESOLUTION|>--- conflicted
+++ resolved
@@ -2,10 +2,6 @@
 
 import (
 	"fmt"
-<<<<<<< HEAD
-	"github.com/caarlos0/env"
-=======
->>>>>>> 61ce5e3f
 	"github.com/devtron-labs/devtron/api/bean"
 	"github.com/devtron-labs/devtron/pkg/user/repository"
 	"go.uber.org/zap"
@@ -15,35 +11,20 @@
 	Check() (CheckResponse, error)
 	SelfRegister(emailId string) (*bean.UserInfo, error)
 	CheckAndCreateUserIfConfigured(emailId string) bool
-<<<<<<< HEAD
-}
-
-type SelfRegistrationConfig struct {
-	SelfRegistrationEnabled bool `env:"SELF_REGISTRATION_ENABLED" envDefault:"false"`
-}
-
-func GetSelfRegistrationConfig() (*SelfRegistrationConfig, error) {
-	cfg := &SelfRegistrationConfig{}
-	err := env.Parse(cfg)
-	return cfg, err
-=======
->>>>>>> 61ce5e3f
 }
 
 type SelfRegistrationRolesServiceImpl struct {
 	logger                          *zap.SugaredLogger
 	selfRegistrationRolesRepository repository.SelfRegistrationRolesRepository
 	userService                     UserService
-	selfRegistrationConfig          *SelfRegistrationConfig
 }
 
 func NewSelfRegistrationRolesServiceImpl(logger *zap.SugaredLogger,
-	selfRegistrationRolesRepository repository.SelfRegistrationRolesRepository, userService UserService, selfRegistrationConfig *SelfRegistrationConfig) *SelfRegistrationRolesServiceImpl {
+	selfRegistrationRolesRepository repository.SelfRegistrationRolesRepository, userService UserService) *SelfRegistrationRolesServiceImpl {
 	return &SelfRegistrationRolesServiceImpl{
 		logger:                          logger,
 		selfRegistrationRolesRepository: selfRegistrationRolesRepository,
 		userService:                     userService,
-		selfRegistrationConfig:          selfRegistrationConfig,
 	}
 }
 
@@ -94,10 +75,6 @@
 	return checkResponse, nil
 }
 func (impl *SelfRegistrationRolesServiceImpl) SelfRegister(emailId string) (*bean.UserInfo, error) {
-<<<<<<< HEAD
-	impl.logger.Infow("self register start")
-=======
->>>>>>> 61ce5e3f
 	roles, err := impl.Check()
 	if err != nil || roles.Enabled == false {
 		return nil, err
@@ -108,10 +85,6 @@
 		Roles:      roles.Roles,
 		SuperAdmin: false,
 	}
-<<<<<<< HEAD
-	impl.logger.Infow("self register start 2")
-=======
->>>>>>> 61ce5e3f
 
 	userInfos, err := impl.userService.SelfRegisterUserIfNotExists(userInfo)
 	if err != nil {
@@ -129,26 +102,12 @@
 func (impl *SelfRegistrationRolesServiceImpl) CheckAndCreateUserIfConfigured(emailId string) bool {
 	exists := impl.userService.UserExists(emailId)
 	if !exists {
-<<<<<<< HEAD
-		if impl.selfRegistrationConfig.SelfRegistrationEnabled {
-			impl.logger.Infow("self registering user,  ", "email", emailId)
-			user, err := impl.SelfRegister(emailId)
-			impl.logger.Infow("step 1")
-			if err != nil {
-				impl.logger.Errorw("error while register user", "error", err)
-			} else if user != nil && user.UserId > 0 {
-				exists = true
-			}
-			impl.logger.Infow("step 2")
-
-=======
 		impl.logger.Infow("self registering user,  ", "email", emailId)
 		user, err := impl.SelfRegister(emailId)
 		if err != nil {
 			impl.logger.Errorw("error while register user", "error", err)
 		} else if user != nil && user.UserId > 0 {
 			exists = true
->>>>>>> 61ce5e3f
 		}
 	}
 	impl.logger.Infow("user status", "email", emailId, "status", exists)
