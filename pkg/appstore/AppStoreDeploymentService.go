--- conflicted
+++ resolved
@@ -1295,11 +1295,7 @@
 			impl.logger.Infow("trigger bulk deploy publish", "status", status)
 		}
 		if versions.Status == appstore.DEPLOY_INIT || versions.Status == appstore.QUE_ERROR || versions.Status == appstore.ENQUEUED {
-<<<<<<< HEAD
-			impl.logger.Infow("trigger bulk deploy status", "status", status)
-=======
 			impl.logger.Debugw("status for bulk app-store deploy", "status", status)
->>>>>>> bbe10f96
 			_, err = impl.AppStoreDeployOperationStatusUpdate(payload.InstalledAppVersionId, status)
 			if err != nil {
 				impl.logger.Errorw("error while bulk app-store deploy status update", "err", err)
