--- conflicted
+++ resolved
@@ -521,11 +521,7 @@
 	Deployed                      bool            `json:"deployed,notnull"`
 	Latest                        bool            `json:"latest,notnull"`
 	LastSuccessfulTriggerOnParent bool            `json:"lastSuccessfulTriggerOnParent,notnull"`
-<<<<<<< HEAD
-	RunningOnParentCd			  bool			  `json:"runningOnParentCd,omitempty"`
-=======
 	RunningOnParentCd             bool            `json:"runningOnParentCd,omitempty"`
->>>>>>> e9240153
 	IsVulnerable                  bool            `json:"vulnerable,notnull"`
 	ScanEnabled                   bool            `json:"scanEnabled,notnull"`
 	Scanned                       bool            `json:"scanned,notnull"`
