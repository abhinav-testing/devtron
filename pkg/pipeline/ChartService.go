--- conflicted
+++ resolved
@@ -140,11 +140,8 @@
 	pipelineRepository        pipelineConfig.PipelineRepository
 	appLevelMetricsRepository repository3.AppLevelMetricsRepository
 	client                    *http.Client
-<<<<<<< HEAD
+	K8sUtil                   *util.K8sUtil
 	chartHistoryRepository    chartConfig.ChartHistoryRepository
-=======
-	K8sUtil                   *util.K8sUtil
->>>>>>> 351f923e
 }
 
 func NewChartServiceImpl(chartRepository chartConfig.ChartRepository,
@@ -165,12 +162,8 @@
 	appLevelMetricsRepository repository3.AppLevelMetricsRepository,
 	client *http.Client,
 	CustomFormatCheckers *util2.CustomFormatCheckers,
-<<<<<<< HEAD
+	K8sUtil  *util.K8sUtil,
 	chartHistoryRepository chartConfig.ChartHistoryRepository) *ChartServiceImpl {
-=======
-	K8sUtil  *util.K8sUtil,
-) *ChartServiceImpl {
->>>>>>> 351f923e
 	return &ChartServiceImpl{
 		chartRepository:           chartRepository,
 		logger:                    logger,
@@ -189,11 +182,8 @@
 		pipelineRepository:        pipelineRepository,
 		appLevelMetricsRepository: appLevelMetricsRepository,
 		client:                    client,
-<<<<<<< HEAD
+		K8sUtil:                   K8sUtil,
 		chartHistoryRepository:    chartHistoryRepository,
-=======
-		K8sUtil:                   K8sUtil,
->>>>>>> 351f923e
 	}
 }
 
@@ -879,11 +869,7 @@
 	var LatestAppChartRef int
 	for _, result := range results {
 		if len(result.Name) == 0 {
-<<<<<<< HEAD
 			result.Name = "Rollout Deployment"
-=======
-			result.Name = "Rollout"
->>>>>>> 351f923e
 		}
 		chartRefs = append(chartRefs, chartRef{Id: result.Id, Version: result.Version, Name: result.Name})
 		if result.Default == true {
@@ -1177,7 +1163,24 @@
 	}
 }
 
-<<<<<<< HEAD
+func (impl ChartServiceImpl) CheckAndCreateTemplate(ChartRefId int) error{
+	chartRef, err := impl.chartRefRepository.FindById(ChartRefId)
+	if err != nil {
+		return err
+	}
+	location := chartRef.Location
+	if _, err := os.Stat(filepath.Join(string(impl.refChartDir), location)); os.IsNotExist(err) {
+		chartData := chartRef.ChartData
+		binaryDataReader := bytes.NewReader(chartData)
+		impl.K8sUtil.ExtractTarGz(binaryDataReader, string(impl.refChartDir))
+		time.Sleep(time.Second)
+		return nil
+	} else {
+		return nil
+	}
+
+}
+
 func (impl ChartServiceImpl) ChartGlobalHistoryCreate(chart *chartConfig.Chart) (historyModel *chartConfig.ChartsGlobalHistory, err error) {
 	//fetching latest entry by chartsId
 	oldHistory, err := impl.chartHistoryRepository.GetLatestGlobalHistoryByChartsId(chart.Id)
@@ -1215,22 +1218,4 @@
 		return nil, err
 	}
 	return historyModel, err
-=======
-func (impl ChartServiceImpl) CheckAndCreateTemplate(ChartRefId int) error{
-	chartRef, err := impl.chartRefRepository.FindById(ChartRefId)
-	if err != nil {
-		return err
-	}
-	location := chartRef.Location
-	if _, err := os.Stat(filepath.Join(string(impl.refChartDir), location)); os.IsNotExist(err) {
-		chartData := chartRef.ChartData
-		binaryDataReader := bytes.NewReader(chartData)
-		impl.K8sUtil.ExtractTarGz(binaryDataReader, string(impl.refChartDir))
-		time.Sleep(time.Second)
-		return nil
-	} else {
-		return nil
-	}
-
->>>>>>> 351f923e
 }