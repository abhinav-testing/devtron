--- conflicted
+++ resolved
@@ -30,11 +30,7 @@
         "containers": [
           {
             "name": "chart-sync",
-<<<<<<< HEAD
-            "image": "quay.io/devtron/chart-sync:84d131a9-190-9642",
-=======
             "image": "{{.DockerImage}}",
->>>>>>> 2730bce2
             "env": [
               {
                 "name": "PG_ADDR",
