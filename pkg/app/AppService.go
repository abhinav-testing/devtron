--- conflicted
+++ resolved
@@ -21,11 +21,8 @@
 	"context"
 	"encoding/json"
 	"fmt"
-<<<<<<< HEAD
 	client2 "github.com/devtron-labs/devtron/api/helm-app"
-=======
 	"github.com/devtron-labs/devtron/pkg/chart"
->>>>>>> 76714714
 	chart2 "k8s.io/helm/pkg/proto/hapi/chart"
 	"net/url"
 	"path"
@@ -106,12 +103,9 @@
 	deploymentTemplateHistoryService history2.DeploymentTemplateHistoryService
 	chartTemplateService             ChartTemplateService
 	refChartDir                      chartRepoRepository.RefChartDir
-<<<<<<< HEAD
 	helmAppClient                    client2.HelmAppClient
-=======
 	chartRefRepository               chartRepoRepository.ChartRefRepository
 	chartService                     chart.ChartService
->>>>>>> 76714714
 }
 
 type AppService interface {
@@ -153,13 +147,8 @@
 	configMapHistoryService history2.ConfigMapHistoryService,
 	deploymentTemplateHistoryService history2.DeploymentTemplateHistoryService,
 	chartTemplateService ChartTemplateService, refChartDir chartRepoRepository.RefChartDir,
-<<<<<<< HEAD
-	helmAppClient client2.HelmAppClient) *AppServiceImpl {
-=======
 	chartRefRepository chartRepoRepository.ChartRefRepository,
-	chartService chart.ChartService,
-) *AppServiceImpl {
->>>>>>> 76714714
+	chartService chart.ChartService, helmAppClient client2.HelmAppClient) *AppServiceImpl {
 	appServiceImpl := &AppServiceImpl{
 		environmentConfigRepository:      environmentConfigRepository,
 		mergeUtil:                        mergeUtil,
@@ -197,12 +186,9 @@
 		deploymentTemplateHistoryService: deploymentTemplateHistoryService,
 		chartTemplateService:             chartTemplateService,
 		refChartDir:                      refChartDir,
-<<<<<<< HEAD
-		helmAppClient:                    helmAppClient,
-=======
 		chartRefRepository:               chartRefRepository,
 		chartService:                     chartService,
->>>>>>> 76714714
+		helmAppClient:                    helmAppClient,
 	}
 	return appServiceImpl
 }
@@ -581,6 +567,7 @@
 	}
 	envOverride.Environment = env
 
+	// CHART COMMIT and PUSH STARTS HERE, it will push latest version, if found modified on deployment template and overrides
 	chartMetaData := &chart2.Metadata{
 		Name:    pipeline.App.AppName,
 		Version: envOverride.Chart.ChartVersion,
@@ -588,37 +575,28 @@
 	userUploaded := false
 	var chartData *chartRepoRepository.ChartRef
 	referenceTemplatePath := path.Join(string(impl.refChartDir), envOverride.Chart.ReferenceTemplate)
-<<<<<<< HEAD
 	if pipeline.DeploymentAppType == pipelineConfig.PIPELINE_DEPLOYMENT_TYPE_ACD {
 		// CHART COMMIT and PUSH STARTS HERE, it will push latest version, if found modified on deployment template and overrides
 		gitOpsRepoName := impl.chartTemplateService.GetGitOpsRepoName(pipeline.App.AppName)
-		_, err = impl.chartTemplateService.BuildChartAndPushToGitRepo(chartMetaData, referenceTemplatePath, gitOpsRepoName, envOverride.Chart.ReferenceTemplate, envOverride.Chart.ChartVersion, envOverride.Chart.GitRepoUrl, overrideRequest.UserId, pipeline.DeploymentAppType)
+
+		chartData, err = impl.chartRefRepository.FindById(envOverride.Chart.ChartRefId)
+		if err != nil {
+			impl.logger.Errorw("err in getting chart info", "err", err)
+			return 0, err
+		}
+		err = impl.chartService.CheckChartExists(envOverride.Chart.ChartRefId)
+		if err != nil {
+			impl.logger.Errorw("err in getting chart info", "err", err)
+			return 0, err
+		}
+
+		userUploaded = chartData.UserUploaded
+
+		err = impl.chartTemplateService.BuildChartAndPushToGitRepo(chartMetaData, referenceTemplatePath, gitOpsRepoName, envOverride.Chart.ReferenceTemplate, envOverride.Chart.ChartVersion, envOverride.Chart.GitRepoUrl, overrideRequest.UserId, pipeline.DeploymentAppType)
 		if err != nil {
 			impl.logger.Errorw("Ref chart commit error on cd trigger", "err", err, "req", overrideRequest)
 			return 0, err
 		}
-=======
-	gitOpsRepoName := impl.chartTemplateService.GetGitOpsRepoName(pipeline.App.AppName)
-
-	chartData, err = impl.chartRefRepository.FindById(envOverride.Chart.ChartRefId)
-	if err != nil {
-		impl.logger.Errorw("err in getting chart info", "err", err)
-		return 0, err
-	}
-	err = impl.chartService.CheckChartExists(envOverride.Chart.ChartRefId)
-	if err != nil {
-		impl.logger.Errorw("err in getting chart info", "err", err)
-		return 0, err
-	}
-
-	userUploaded = chartData.UserUploaded
-
-	err = impl.chartTemplateService.BuildChartAndPushToGitRepo(chartMetaData, referenceTemplatePath, gitOpsRepoName, envOverride.Chart.ReferenceTemplate, envOverride.Chart.ChartVersion, envOverride.Chart.GitRepoUrl, overrideRequest.UserId)
-	if err != nil {
-		impl.logger.Errorw("Ref chart commit error on cd trigger", "err", err, "req", overrideRequest)
-		return 0, err
-	}
->>>>>>> 76714714
 
 		// ACD app creation STARTS HERE, it will use existing if already created
 		impl.logger.Debugw("new pipeline found", "pipeline", pipeline)
