--- conflicted
+++ resolved
@@ -399,10 +399,7 @@
 	FinishedAt   *time.Time `json:"finished_at"`
 	Name         string     `json:"name"`
 	AllowFailure bool       `json:"allow_failure"`
-<<<<<<< HEAD
-=======
 	Coverage     float64    `json:"coverage"`
->>>>>>> 663067e4
 	Author       Author     `json:"author"`
 	Description  string     `json:"description"`
 	TargetURL    string     `json:"target_url"`
