--- conflicted
+++ resolved
@@ -87,13 +87,8 @@
 //
 // GitLab API docs:
 // https://docs.gitlab.com/ce/api/deploy_keys.html#list-all-deploy-keys
-<<<<<<< HEAD
-func (s *DeployKeysService) ListAllDeployKeys(options ...RequestOptionFunc) ([]*DeployKey, *Response, error) {
-	req, err := s.client.NewRequest(http.MethodGet, "deploy_keys", nil, options)
-=======
 func (s *DeployKeysService) ListAllDeployKeys(opt *ListInstanceDeployKeysOptions, options ...RequestOptionFunc) ([]*InstanceDeployKey, *Response, error) {
 	req, err := s.client.NewRequest(http.MethodGet, "deploy_keys", opt, options)
->>>>>>> 663067e4
 	if err != nil {
 		return nil, nil, err
 	}
@@ -118,11 +113,7 @@
 //
 // GitLab API docs:
 // https://docs.gitlab.com/ce/api/deploy_keys.html#list-project-deploy-keys
-<<<<<<< HEAD
-func (s *DeployKeysService) ListProjectDeployKeys(pid interface{}, opt *ListProjectDeployKeysOptions, options ...RequestOptionFunc) ([]*DeployKey, *Response, error) {
-=======
 func (s *DeployKeysService) ListProjectDeployKeys(pid interface{}, opt *ListProjectDeployKeysOptions, options ...RequestOptionFunc) ([]*ProjectDeployKey, *Response, error) {
->>>>>>> 663067e4
 	project, err := parseID(pid)
 	if err != nil {
 		return nil, nil, err
@@ -147,11 +138,7 @@
 //
 // GitLab API docs:
 // https://docs.gitlab.com/ce/api/deploy_keys.html#single-deploy-key
-<<<<<<< HEAD
-func (s *DeployKeysService) GetDeployKey(pid interface{}, deployKey int, options ...RequestOptionFunc) (*DeployKey, *Response, error) {
-=======
 func (s *DeployKeysService) GetDeployKey(pid interface{}, deployKey int, options ...RequestOptionFunc) (*ProjectDeployKey, *Response, error) {
->>>>>>> 663067e4
 	project, err := parseID(pid)
 	if err != nil {
 		return nil, nil, err
@@ -188,11 +175,7 @@
 //
 // GitLab API docs:
 // https://docs.gitlab.com/ce/api/deploy_keys.html#add-deploy-key
-<<<<<<< HEAD
-func (s *DeployKeysService) AddDeployKey(pid interface{}, opt *AddDeployKeyOptions, options ...RequestOptionFunc) (*DeployKey, *Response, error) {
-=======
 func (s *DeployKeysService) AddDeployKey(pid interface{}, opt *AddDeployKeyOptions, options ...RequestOptionFunc) (*ProjectDeployKey, *Response, error) {
->>>>>>> 663067e4
 	project, err := parseID(pid)
 	if err != nil {
 		return nil, nil, err
@@ -236,9 +219,6 @@
 //
 // GitLab API docs:
 // https://docs.gitlab.com/ce/api/deploy_keys.html#enable-a-deploy-key
-<<<<<<< HEAD
-func (s *DeployKeysService) EnableDeployKey(pid interface{}, deployKey int, options ...RequestOptionFunc) (*DeployKey, *Response, error) {
-=======
 func (s *DeployKeysService) EnableDeployKey(pid interface{}, deployKey int, options ...RequestOptionFunc) (*ProjectDeployKey, *Response, error) {
 	project, err := parseID(pid)
 	if err != nil {
@@ -274,52 +254,12 @@
 // GitLab API docs:
 // https://docs.gitlab.com/ce/api/deploy_keys.html#update-deploy-key
 func (s *DeployKeysService) UpdateDeployKey(pid interface{}, deployKey int, opt *UpdateDeployKeyOptions, options ...RequestOptionFunc) (*ProjectDeployKey, *Response, error) {
->>>>>>> 663067e4
-	project, err := parseID(pid)
-	if err != nil {
-		return nil, nil, err
-	}
-<<<<<<< HEAD
-	u := fmt.Sprintf("projects/%s/deploy_keys/%d/enable", PathEscape(project), deployKey)
-
-	req, err := s.client.NewRequest(http.MethodPost, u, nil, options)
-	if err != nil {
-		return nil, nil, err
-	}
-
-	k := new(DeployKey)
-	resp, err := s.client.Do(req, k)
-	if err != nil {
-		return nil, resp, err
-	}
-
-	return k, resp, err
-}
-
-// UpdateDeployKeyOptions represents the available UpdateDeployKey() options.
-//
-// GitLab API docs:
-// https://docs.gitlab.com/ce/api/deploy_keys.html#update-deploy-key
-type UpdateDeployKeyOptions struct {
-	Title   *string `url:"title,omitempty" json:"title,omitempty"`
-	CanPush *bool   `url:"can_push,omitempty" json:"can_push,omitempty"`
-}
-
-// UpdateDeployKey updates a deploy key for a project.
-//
-// GitLab API docs:
-// https://docs.gitlab.com/ce/api/deploy_keys.html#update-deploy-key
-func (s *DeployKeysService) UpdateDeployKey(pid interface{}, deployKey int, opt *UpdateDeployKeyOptions, options ...RequestOptionFunc) (*DeployKey, *Response, error) {
 	project, err := parseID(pid)
 	if err != nil {
 		return nil, nil, err
 	}
 	u := fmt.Sprintf("projects/%s/deploy_keys/%d", PathEscape(project), deployKey)
 
-=======
-	u := fmt.Sprintf("projects/%s/deploy_keys/%d", PathEscape(project), deployKey)
-
->>>>>>> 663067e4
 	req, err := s.client.NewRequest(http.MethodPut, u, opt, options)
 	if err != nil {
 		return nil, nil, err
