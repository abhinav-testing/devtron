--- conflicted
+++ resolved
@@ -120,24 +120,6 @@
 		GroupName        string `json:"group_name"`
 		GroupAccessLevel int    `json:"group_access_level"`
 	} `json:"shared_with_groups"`
-<<<<<<< HEAD
-	Statistics                   *ProjectStatistics `json:"statistics"`
-	Links                        *Links             `json:"_links,omitempty"`
-	CIConfigPath                 string             `json:"ci_config_path"`
-	CIDefaultGitDepth            int                `json:"ci_default_git_depth"`
-	CustomAttributes             []*CustomAttribute `json:"custom_attributes"`
-	ComplianceFrameworks         []string           `json:"compliance_frameworks"`
-	BuildCoverageRegex           string             `json:"build_coverage_regex"`
-	BuildTimeout                 int                `json:"build_timeout"`
-	IssuesTemplate               string             `json:"issues_template"`
-	MergeRequestsTemplate        string             `json:"merge_requests_template"`
-	KeepLatestArtifact           bool               `json:"keep_latest_artifact"`
-	MergePipelinesEnabled        bool               `json:"merge_pipelines_enabled"`
-	MergeTrainsEnabled           bool               `json:"merge_trains_enabled"`
-	RestrictUserDefinedVariables bool               `json:"restrict_user_defined_variables"`
-	MergeCommitTemplate          string             `json:"merge_commit_template"`
-	SquashCommitTemplate         string             `json:"squash_commit_template"`
-=======
 	Statistics                               *ProjectStatistics `json:"statistics"`
 	Links                                    *Links             `json:"_links,omitempty"`
 	CIConfigPath                             string             `json:"ci_config_path"`
@@ -161,7 +143,6 @@
 	ExternalAuthorizationClassificationLabel string             `json:"external_authorization_classification_label"`
 	RequirementsAccessLevel                  AccessControlValue `json:"requirements_access_level"`
 	SecurityAndComplianceAccessLevel         AccessControlValue `json:"security_and_compliance_access_level"`
->>>>>>> 663067e4
 }
 
 // BasicProject included in other service responses (such as todos).
@@ -669,10 +650,7 @@
 	RequestAccessEnabled                      *bool                                `url:"request_access_enabled,omitempty" json:"request_access_enabled,omitempty"`
 	RequirementsAccessLevel                   *AccessControlValue                  `url:"requirements_access_level,omitempty" json:"requirements_access_level,omitempty"`
 	ResolveOutdatedDiffDiscussions            *bool                                `url:"resolve_outdated_diff_discussions,omitempty" json:"resolve_outdated_diff_discussions,omitempty"`
-<<<<<<< HEAD
-=======
 	SecurityAndComplianceAccessLevel          *AccessControlValue                  `url:"security_and_compliance_access_level,omitempty" json:"security_and_compliance_access_level,omitempty"`
->>>>>>> 663067e4
 	SharedRunnersEnabled                      *bool                                `url:"shared_runners_enabled,omitempty" json:"shared_runners_enabled,omitempty"`
 	ShowDefaultAwardEmojis                    *bool                                `url:"show_default_award_emojis,omitempty" json:"show_default_award_emojis,omitempty"`
 	SnippetsAccessLevel                       *AccessControlValue                  `url:"snippets_access_level,omitempty" json:"snippets_access_level,omitempty"`
@@ -866,10 +844,7 @@
 	RequirementsAccessLevel                   *AccessControlValue                  `url:"requirements_access_level,omitempty" json:"requirements_access_level,omitempty"`
 	ResolveOutdatedDiffDiscussions            *bool                                `url:"resolve_outdated_diff_discussions,omitempty" json:"resolve_outdated_diff_discussions,omitempty"`
 	RestrictUserDefinedVariables              *bool                                `url:"restrict_user_defined_variables,omitempty" json:"restrict_user_defined_variables,omitempty"`
-<<<<<<< HEAD
-=======
 	SecurityAndComplianceAccessLevel          *AccessControlValue                  `url:"security_and_compliance_access_level,omitempty" json:"security_and_compliance_access_level,omitempty"`
->>>>>>> 663067e4
 	SharedRunnersEnabled                      *bool                                `url:"shared_runners_enabled,omitempty" json:"shared_runners_enabled,omitempty"`
 	ShowDefaultAwardEmojis                    *bool                                `url:"show_default_award_emojis,omitempty" json:"show_default_award_emojis,omitempty"`
 	SnippetsAccessLevel                       *AccessControlValue                  `url:"snippets_access_level,omitempty" json:"snippets_access_level,omitempty"`
@@ -910,15 +885,9 @@
 		return nil, nil, err
 	}
 	u := fmt.Sprintf("projects/%s", PathEscape(project))
-<<<<<<< HEAD
 
 	var req *retryablehttp.Request
 
-=======
-
-	var req *retryablehttp.Request
-
->>>>>>> 663067e4
 	if opt.Avatar == nil {
 		req, err = s.client.NewRequest(http.MethodPut, u, opt, options)
 	} else {
@@ -949,11 +918,6 @@
 //
 // GitLab API docs: https://docs.gitlab.com/ce/api/projects.html#fork-project
 type ForkProjectOptions struct {
-<<<<<<< HEAD
-	Name      *string `url:"name,omitempty" json:"name,omitempty" `
-	Namespace *string `url:"namespace,omitempty" json:"namespace,omitempty"`
-	Path      *string `url:"path,omitempty" json:"path,omitempty"`
-=======
 	Description                   *string          `url:"description,omitempty" json:"description,omitempty"`
 	MergeRequestDefaultTargetSelf *bool            `url:"mr_default_target_self,omitempty" json:"mr_default_target_self,omitempty"`
 	Name                          *string          `url:"name,omitempty" json:"name,omitempty"`
@@ -964,7 +928,6 @@
 
 	// Deprecated members
 	Namespace *string `url:"namespace,omitempty" json:"namespace,omitempty"`
->>>>>>> 663067e4
 }
 
 // ForkProject forks a project into the user namespace of the authenticated
@@ -1786,8 +1749,6 @@
 	return par, resp, err
 }
 
-<<<<<<< HEAD
-=======
 // GetProjectApprovalRule gets the project level approvers.
 //
 // GitLab API docs:
@@ -1813,27 +1774,18 @@
 	return par, resp, err
 }
 
->>>>>>> 663067e4
 // CreateProjectLevelRuleOptions represents the available CreateProjectApprovalRule()
 // options.
 //
 // GitLab API docs:
 // https://docs.gitlab.com/ee/api/merge_request_approvals.html#create-project-level-rules
 type CreateProjectLevelRuleOptions struct {
-<<<<<<< HEAD
-	ApprovalsRequired  *int    `url:"approvals_required,omitempty" json:"approvals_required,omitempty"`
-	GroupIDs           *[]int  `url:"group_ids,omitempty" json:"group_ids,omitempty"`
-	Name               *string `url:"name,omitempty" json:"name,omitempty"`
-	ProtectedBranchIDs *[]int  `url:"protected_branch_ids,omitempty" json:"protected_branch_ids,omitempty"`
-	UserIDs            *[]int  `url:"user_ids,omitempty" json:"user_ids,omitempty"`
-=======
 	Name               *string `url:"name,omitempty" json:"name,omitempty"`
 	ApprovalsRequired  *int    `url:"approvals_required,omitempty" json:"approvals_required,omitempty"`
 	RuleType           *string `url:"rule_type,omitempty" json:"rule_type,omitempty"`
 	UserIDs            *[]int  `url:"user_ids,omitempty" json:"user_ids,omitempty"`
 	GroupIDs           *[]int  `url:"group_ids,omitempty" json:"group_ids,omitempty"`
 	ProtectedBranchIDs *[]int  `url:"protected_branch_ids,omitempty" json:"protected_branch_ids,omitempty"`
->>>>>>> 663067e4
 }
 
 // CreateProjectApprovalRule creates a new project-level approval rule.
@@ -1867,19 +1819,11 @@
 // GitLab API docs:
 // https://docs.gitlab.com/ee/api/merge_request_approvals.html#update-project-level-rules
 type UpdateProjectLevelRuleOptions struct {
-<<<<<<< HEAD
-	ApprovalsRequired  *int    `url:"approvals_required,omitempty" json:"approvals_required,omitempty"`
-	GroupIDs           *[]int  `url:"group_ids,omitempty" json:"group_ids,omitempty"`
-	Name               *string `url:"name,omitempty" json:"name,omitempty"`
-	ProtectedBranchIDs *[]int  `url:"protected_branch_ids,omitempty" json:"protected_branch_ids,omitempty"`
-	UserIDs            *[]int  `url:"user_ids,omitempty" json:"user_ids,omitempty"`
-=======
 	Name               *string `url:"name,omitempty" json:"name,omitempty"`
 	ApprovalsRequired  *int    `url:"approvals_required,omitempty" json:"approvals_required,omitempty"`
 	UserIDs            *[]int  `url:"user_ids,omitempty" json:"user_ids,omitempty"`
 	GroupIDs           *[]int  `url:"group_ids,omitempty" json:"group_ids,omitempty"`
 	ProtectedBranchIDs *[]int  `url:"protected_branch_ids,omitempty" json:"protected_branch_ids,omitempty"`
->>>>>>> 663067e4
 }
 
 // UpdateProjectApprovalRule updates an existing approval rule with new options.
