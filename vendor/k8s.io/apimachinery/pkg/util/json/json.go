--- conflicted
+++ resolved
@@ -39,54 +39,12 @@
 // limit recursive depth to prevent stack overflow errors
 const maxDepth = 10000
 
-<<<<<<< HEAD
-// Unmarshal unmarshals the given data
-// If v is a *map[string]interface{}, numbers are converted to int64 or float64
-func Unmarshal(data []byte, v interface{}) error {
-	switch v := v.(type) {
-	case *map[string]interface{}:
-		// Build a decoder from the given data
-		decoder := json.NewDecoder(bytes.NewBuffer(data))
-		// Preserve numbers, rather than casting to float64 automatically
-		decoder.UseNumber()
-		// Run the decode
-		if err := decoder.Decode(v); err != nil {
-			return err
-		}
-		// If the decode succeeds, post-process the map to convert json.Number objects to int64 or float64
-		return convertMapNumbers(*v, 0)
-
-	case *[]interface{}:
-		// Build a decoder from the given data
-		decoder := json.NewDecoder(bytes.NewBuffer(data))
-		// Preserve numbers, rather than casting to float64 automatically
-		decoder.UseNumber()
-		// Run the decode
-		if err := decoder.Decode(v); err != nil {
-			return err
-		}
-		// If the decode succeeds, post-process the map to convert json.Number objects to int64 or float64
-		return convertSliceNumbers(*v, 0)
-
-	case *interface{}:
-		// Build a decoder from the given data
-		decoder := json.NewDecoder(bytes.NewBuffer(data))
-		// Preserve numbers, rather than casting to float64 automatically
-		decoder.UseNumber()
-		// Run the decode
-		if err := decoder.Decode(v); err != nil {
-			return err
-		}
-		// If the decode succeeds, post-process the map to convert json.Number objects to int64 or float64
-		return convertInterfaceNumbers(v, 0)
-=======
 // Unmarshal unmarshals the given data.
 // Object keys are case-sensitive.
 // Numbers decoded into interface{} fields are converted to int64 or float64.
 func Unmarshal(data []byte, v interface{}) error {
 	return kjson.UnmarshalCaseSensitivePreserveInts(data, v)
 }
->>>>>>> 27a9c501
 
 // ConvertInterfaceNumbers converts any json.Number values to int64 or float64.
 // Values which are map[string]interface{} or []interface{} are recursively visited
@@ -103,28 +61,9 @@
 	return err
 }
 
-<<<<<<< HEAD
-func convertInterfaceNumbers(v *interface{}, depth int) error {
-	var err error
-	switch v2 := (*v).(type) {
-	case json.Number:
-		*v, err = convertNumber(v2)
-	case map[string]interface{}:
-		err = convertMapNumbers(v2, depth+1)
-	case []interface{}:
-		err = convertSliceNumbers(v2, depth+1)
-	}
-	return err
-}
-
-// convertMapNumbers traverses the map, converting any json.Number values to int64 or float64.
-// values which are map[string]interface{} or []interface{} are recursively visited
-func convertMapNumbers(m map[string]interface{}, depth int) error {
-=======
 // ConvertMapNumbers traverses the map, converting any json.Number values to int64 or float64.
 // values which are map[string]interface{} or []interface{} are recursively visited
 func ConvertMapNumbers(m map[string]interface{}, depth int) error {
->>>>>>> 27a9c501
 	if depth > maxDepth {
 		return fmt.Errorf("exceeded max depth of %d", maxDepth)
 	}
@@ -135,15 +74,9 @@
 		case json.Number:
 			m[k], err = convertNumber(v)
 		case map[string]interface{}:
-<<<<<<< HEAD
-			err = convertMapNumbers(v, depth+1)
-		case []interface{}:
-			err = convertSliceNumbers(v, depth+1)
-=======
 			err = ConvertMapNumbers(v, depth+1)
 		case []interface{}:
 			err = ConvertSliceNumbers(v, depth+1)
->>>>>>> 27a9c501
 		}
 		if err != nil {
 			return err
@@ -154,11 +87,7 @@
 
 // ConvertSliceNumbers traverses the slice, converting any json.Number values to int64 or float64.
 // values which are map[string]interface{} or []interface{} are recursively visited
-<<<<<<< HEAD
-func convertSliceNumbers(s []interface{}, depth int) error {
-=======
 func ConvertSliceNumbers(s []interface{}, depth int) error {
->>>>>>> 27a9c501
 	if depth > maxDepth {
 		return fmt.Errorf("exceeded max depth of %d", maxDepth)
 	}
@@ -169,15 +98,9 @@
 		case json.Number:
 			s[i], err = convertNumber(v)
 		case map[string]interface{}:
-<<<<<<< HEAD
-			err = convertMapNumbers(v, depth+1)
-		case []interface{}:
-			err = convertSliceNumbers(v, depth+1)
-=======
 			err = ConvertMapNumbers(v, depth+1)
 		case []interface{}:
 			err = ConvertSliceNumbers(v, depth+1)
->>>>>>> 27a9c501
 		}
 		if err != nil {
 			return err
