/*
Copyright 2015 The Kubernetes Authors.

Licensed under the Apache License, Version 2.0 (the "License");
you may not use this file except in compliance with the License.
You may obtain a copy of the License at

    http://www.apache.org/licenses/LICENSE-2.0

Unless required by applicable law or agreed to in writing, software
distributed under the License is distributed on an "AS IS" BASIS,
WITHOUT WARRANTIES OR CONDITIONS OF ANY KIND, either express or implied.
See the License for the specific language governing permissions and
limitations under the License.
*/

package schema

import (
	"fmt"
	"strings"
)

// ParseResourceArg takes the common style of string which may be either `resource.group.com` or `resource.version.group.com`
// and parses it out into both possibilities.  This code takes no responsibility for knowing which representation was intended
// but with a knowledge of all GroupVersions, calling code can take a very good guess.  If there are only two segments, then
// `*GroupVersionResource` is nil.
// `resource.group.com` -> `group=com, version=group, resource=resource` and `group=group.com, resource=resource`
func ParseResourceArg(arg string) (*GroupVersionResource, GroupResource) {
	var gvr *GroupVersionResource
	if strings.Count(arg, ".") >= 2 {
		s := strings.SplitN(arg, ".", 3)
		gvr = &GroupVersionResource{Group: s[2], Version: s[1], Resource: s[0]}
	}

	return gvr, ParseGroupResource(arg)
}

// ParseKindArg takes the common style of string which may be either `Kind.group.com` or `Kind.version.group.com`
// and parses it out into both possibilities. This code takes no responsibility for knowing which representation was intended
// but with a knowledge of all GroupKinds, calling code can take a very good guess. If there are only two segments, then
// `*GroupVersionResource` is nil.
// `Kind.group.com` -> `group=com, version=group, kind=Kind` and `group=group.com, kind=Kind`
func ParseKindArg(arg string) (*GroupVersionKind, GroupKind) {
	var gvk *GroupVersionKind
	if strings.Count(arg, ".") >= 2 {
		s := strings.SplitN(arg, ".", 3)
		gvk = &GroupVersionKind{Group: s[2], Version: s[1], Kind: s[0]}
	}

	return gvk, ParseGroupKind(arg)
}

// GroupResource specifies a Group and a Resource, but does not force a version.  This is useful for identifying
// concepts during lookup stages without having partially valid types
type GroupResource struct {
	Group    string
	Resource string
}

func (gr GroupResource) WithVersion(version string) GroupVersionResource {
	return GroupVersionResource{Group: gr.Group, Version: version, Resource: gr.Resource}
}

func (gr GroupResource) Empty() bool {
	return len(gr.Group) == 0 && len(gr.Resource) == 0
}

func (gr GroupResource) String() string {
	if len(gr.Group) == 0 {
		return gr.Resource
	}
	return gr.Resource + "." + gr.Group
}

func ParseGroupKind(gk string) GroupKind {
	i := strings.Index(gk, ".")
	if i == -1 {
		return GroupKind{Kind: gk}
	}

	return GroupKind{Group: gk[i+1:], Kind: gk[:i]}
}

// ParseGroupResource turns "resource.group" string into a GroupResource struct.  Empty strings are allowed
// for each field.
func ParseGroupResource(gr string) GroupResource {
	if i := strings.Index(gr, "."); i >= 0 {
		return GroupResource{Group: gr[i+1:], Resource: gr[:i]}
	}
	return GroupResource{Resource: gr}
}

// GroupVersionResource unambiguously identifies a resource.  It doesn't anonymously include GroupVersion
// to avoid automatic coercion.  It doesn't use a GroupVersion to avoid custom marshalling
type GroupVersionResource struct {
	Group    string
	Version  string
	Resource string
}

func (gvr GroupVersionResource) Empty() bool {
	return len(gvr.Group) == 0 && len(gvr.Version) == 0 && len(gvr.Resource) == 0
}

func (gvr GroupVersionResource) GroupResource() GroupResource {
	return GroupResource{Group: gvr.Group, Resource: gvr.Resource}
}

func (gvr GroupVersionResource) GroupVersion() GroupVersion {
	return GroupVersion{Group: gvr.Group, Version: gvr.Version}
}

func (gvr GroupVersionResource) String() string {
	return strings.Join([]string{gvr.Group, "/", gvr.Version, ", Resource=", gvr.Resource}, "")
}

// GroupKind specifies a Group and a Kind, but does not force a version.  This is useful for identifying
// concepts during lookup stages without having partially valid types
type GroupKind struct {
	Group string
	Kind  string
}

func (gk GroupKind) Empty() bool {
	return len(gk.Group) == 0 && len(gk.Kind) == 0
}

func (gk GroupKind) WithVersion(version string) GroupVersionKind {
	return GroupVersionKind{Group: gk.Group, Version: version, Kind: gk.Kind}
}

func (gk GroupKind) String() string {
	if len(gk.Group) == 0 {
		return gk.Kind
	}
	return gk.Kind + "." + gk.Group
}

// GroupVersionKind unambiguously identifies a kind.  It doesn't anonymously include GroupVersion
// to avoid automatic coercion.  It doesn't use a GroupVersion to avoid custom marshalling
type GroupVersionKind struct {
	Group   string
	Version string
	Kind    string
}

// Empty returns true if group, version, and kind are empty
func (gvk GroupVersionKind) Empty() bool {
	return len(gvk.Group) == 0 && len(gvk.Version) == 0 && len(gvk.Kind) == 0
}

func (gvk GroupVersionKind) GroupKind() GroupKind {
	return GroupKind{Group: gvk.Group, Kind: gvk.Kind}
}

func (gvk GroupVersionKind) GroupVersion() GroupVersion {
	return GroupVersion{Group: gvk.Group, Version: gvk.Version}
}

func (gvk GroupVersionKind) String() string {
	return gvk.Group + "/" + gvk.Version + ", Kind=" + gvk.Kind
}

// GroupVersion contains the "group" and the "version", which uniquely identifies the API.
type GroupVersion struct {
	Group   string
	Version string
}

// Empty returns true if group and version are empty
func (gv GroupVersion) Empty() bool {
	return len(gv.Group) == 0 && len(gv.Version) == 0
}

// String puts "group" and "version" into a single "group/version" string. For the legacy v1
// it returns "v1".
func (gv GroupVersion) String() string {
	if len(gv.Group) > 0 {
		return gv.Group + "/" + gv.Version
	}
	return gv.Version
}

// Identifier implements runtime.GroupVersioner interface.
func (gv GroupVersion) Identifier() string {
	return gv.String()
}

// KindForGroupVersionKinds identifies the preferred GroupVersionKind out of a list. It returns ok false
// if none of the options match the group. It prefers a match to group and version over just group.
// TODO: Move GroupVersion to a package under pkg/runtime, since it's used by scheme.
// TODO: Introduce an adapter type between GroupVersion and runtime.GroupVersioner, and use LegacyCodec(GroupVersion)
//   in fewer places.
func (gv GroupVersion) KindForGroupVersionKinds(kinds []GroupVersionKind) (target GroupVersionKind, ok bool) {
	for _, gvk := range kinds {
		if gvk.Group == gv.Group && gvk.Version == gv.Version {
			return gvk, true
		}
	}
	for _, gvk := range kinds {
		if gvk.Group == gv.Group {
			return gv.WithKind(gvk.Kind), true
		}
	}
	return GroupVersionKind{}, false
}

// ParseGroupVersion turns "group/version" string into a GroupVersion struct. It reports error
// if it cannot parse the string.
func ParseGroupVersion(gv string) (GroupVersion, error) {
	// this can be the internal version for the legacy kube types
	// TODO once we've cleared the last uses as strings, this special case should be removed.
	if (len(gv) == 0) || (gv == "/") {
		return GroupVersion{}, nil
	}

	switch strings.Count(gv, "/") {
	case 0:
		return GroupVersion{"", gv}, nil
	case 1:
		i := strings.Index(gv, "/")
		return GroupVersion{gv[:i], gv[i+1:]}, nil
	default:
		return GroupVersion{}, fmt.Errorf("unexpected GroupVersion string: %v", gv)
	}
}

// WithKind creates a GroupVersionKind based on the method receiver's GroupVersion and the passed Kind.
func (gv GroupVersion) WithKind(kind string) GroupVersionKind {
	return GroupVersionKind{Group: gv.Group, Version: gv.Version, Kind: kind}
}

// WithResource creates a GroupVersionResource based on the method receiver's GroupVersion and the passed Resource.
func (gv GroupVersion) WithResource(resource string) GroupVersionResource {
	return GroupVersionResource{Group: gv.Group, Version: gv.Version, Resource: resource}
}

// GroupVersions can be used to represent a set of desired group versions.
// TODO: Move GroupVersions to a package under pkg/runtime, since it's used by scheme.
// TODO: Introduce an adapter type between GroupVersions and runtime.GroupVersioner, and use LegacyCodec(GroupVersion)
//   in fewer places.
type GroupVersions []GroupVersion

// Identifier implements runtime.GroupVersioner interface.
<<<<<<< HEAD
func (gv GroupVersions) Identifier() string {
	groupVersions := make([]string, 0, len(gv))
	for i := range gv {
		groupVersions = append(groupVersions, gv[i].String())
=======
func (gvs GroupVersions) Identifier() string {
	groupVersions := make([]string, 0, len(gvs))
	for i := range gvs {
		groupVersions = append(groupVersions, gvs[i].String())
>>>>>>> 27a9c501
	}
	return fmt.Sprintf("[%s]", strings.Join(groupVersions, ","))
}

// KindForGroupVersionKinds identifies the preferred GroupVersionKind out of a list. It returns ok false
// if none of the options match the group.
func (gvs GroupVersions) KindForGroupVersionKinds(kinds []GroupVersionKind) (GroupVersionKind, bool) {
	var targets []GroupVersionKind
	for _, gv := range gvs {
		target, ok := gv.KindForGroupVersionKinds(kinds)
		if !ok {
			continue
		}
		targets = append(targets, target)
	}
	if len(targets) == 1 {
		return targets[0], true
	}
	if len(targets) > 1 {
		return bestMatch(kinds, targets), true
	}
	return GroupVersionKind{}, false
}

// bestMatch tries to pick best matching GroupVersionKind and falls back to the first
// found if no exact match exists.
func bestMatch(kinds []GroupVersionKind, targets []GroupVersionKind) GroupVersionKind {
	for _, gvk := range targets {
		for _, k := range kinds {
			if k == gvk {
				return k
			}
		}
	}
	return targets[0]
}

// ToAPIVersionAndKind is a convenience method for satisfying runtime.Object on types that
// do not use TypeMeta.
func (gvk GroupVersionKind) ToAPIVersionAndKind() (string, string) {
	if gvk.Empty() {
		return "", ""
	}
	return gvk.GroupVersion().String(), gvk.Kind
}

// FromAPIVersionAndKind returns a GVK representing the provided fields for types that
// do not use TypeMeta. This method exists to support test types and legacy serializations
// that have a distinct group and kind.
// TODO: further reduce usage of this method.
func FromAPIVersionAndKind(apiVersion, kind string) GroupVersionKind {
	if gv, err := ParseGroupVersion(apiVersion); err == nil {
		return GroupVersionKind{Group: gv.Group, Version: gv.Version, Kind: kind}
	}
	return GroupVersionKind{Kind: kind}
}<|MERGE_RESOLUTION|>--- conflicted
+++ resolved
@@ -243,17 +243,10 @@
 type GroupVersions []GroupVersion
 
 // Identifier implements runtime.GroupVersioner interface.
-<<<<<<< HEAD
-func (gv GroupVersions) Identifier() string {
-	groupVersions := make([]string, 0, len(gv))
-	for i := range gv {
-		groupVersions = append(groupVersions, gv[i].String())
-=======
 func (gvs GroupVersions) Identifier() string {
 	groupVersions := make([]string, 0, len(gvs))
 	for i := range gvs {
 		groupVersions = append(groupVersions, gvs[i].String())
->>>>>>> 27a9c501
 	}
 	return fmt.Sprintf("[%s]", strings.Join(groupVersions, ","))
 }
