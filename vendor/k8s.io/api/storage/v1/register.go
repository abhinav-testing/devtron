--- conflicted
+++ resolved
@@ -52,12 +52,9 @@
 
 		&CSINode{},
 		&CSINodeList{},
-<<<<<<< HEAD
-=======
 
 		&CSIDriver{},
 		&CSIDriverList{},
->>>>>>> 27a9c501
 	)
 
 	metav1.AddToGroupVersion(scheme, SchemeGroupVersion)
