/*
Copyright 2015 The Kubernetes Authors.

Licensed under the Apache License, Version 2.0 (the "License");
you may not use this file except in compliance with the License.
You may obtain a copy of the License at

    http://www.apache.org/licenses/LICENSE-2.0

Unless required by applicable law or agreed to in writing, software
distributed under the License is distributed on an "AS IS" BASIS,
WITHOUT WARRANTIES OR CONDITIONS OF ANY KIND, either express or implied.
See the License for the specific language governing permissions and
limitations under the License.
*/

package v1beta1

import (
	appsv1beta1 "k8s.io/api/apps/v1beta1"
	v1 "k8s.io/api/core/v1"
	metav1 "k8s.io/apimachinery/pkg/apis/meta/v1"
	"k8s.io/apimachinery/pkg/util/intstr"
)

// describes the attributes of a scale subresource
type ScaleSpec struct {
	// desired number of instances for the scaled object.
	// +optional
	Replicas int32 `json:"replicas,omitempty" protobuf:"varint,1,opt,name=replicas"`
}

// represents the current status of a scale subresource.
type ScaleStatus struct {
	// actual number of observed instances of the scaled object.
	Replicas int32 `json:"replicas" protobuf:"varint,1,opt,name=replicas"`

	// label query over pods that should match the replicas count. More info: http://kubernetes.io/docs/user-guide/labels#label-selectors
	// +optional
	// +mapType=atomic
	Selector map[string]string `json:"selector,omitempty" protobuf:"bytes,2,rep,name=selector"`

	// label selector for pods that should match the replicas count. This is a serializated
	// version of both map-based and more expressive set-based selectors. This is done to
	// avoid introspection in the clients. The string will be in the same format as the
	// query-param syntax. If the target type only supports map-based selectors, both this
	// field and map-based selector field are populated.
	// More info: https://kubernetes.io/docs/concepts/overview/working-with-objects/labels/#label-selectors
	// +optional
	TargetSelector string `json:"targetSelector,omitempty" protobuf:"bytes,3,opt,name=targetSelector"`
}

// +k8s:deepcopy-gen:interfaces=k8s.io/apimachinery/pkg/runtime.Object
// +k8s:prerelease-lifecycle-gen:introduced=1.1
// +k8s:prerelease-lifecycle-gen:deprecated=1.2
// +k8s:prerelease-lifecycle-gen:removed=1.16

// represents a scaling request for a resource.
type Scale struct {
	metav1.TypeMeta `json:",inline"`
	// Standard object metadata; More info: https://git.k8s.io/community/contributors/devel/sig-architecture/api-conventions.md#metadata.
	// +optional
	metav1.ObjectMeta `json:"metadata,omitempty" protobuf:"bytes,1,opt,name=metadata"`

	// defines the behavior of the scale. More info: https://git.k8s.io/community/contributors/devel/sig-architecture/api-conventions.md#spec-and-status.
	// +optional
	Spec ScaleSpec `json:"spec,omitempty" protobuf:"bytes,2,opt,name=spec"`

	// current status of the scale. More info: https://git.k8s.io/community/contributors/devel/sig-architecture/api-conventions.md#spec-and-status. Read-only.
	// +optional
	Status ScaleStatus `json:"status,omitempty" protobuf:"bytes,3,opt,name=status"`
}

// +genclient
// +genclient:method=GetScale,verb=get,subresource=scale,result=Scale
// +genclient:method=UpdateScale,verb=update,subresource=scale,input=Scale,result=Scale
// +genclient:method=ApplyScale,verb=apply,subresource=scale,input=Scale,result=Scale
// +k8s:deepcopy-gen:interfaces=k8s.io/apimachinery/pkg/runtime.Object
// +k8s:prerelease-lifecycle-gen:introduced=1.1
// +k8s:prerelease-lifecycle-gen:deprecated=1.8
// +k8s:prerelease-lifecycle-gen:removed=1.16
// +k8s:prerelease-lifecycle-gen:replacement=apps,v1,Deployment

// DEPRECATED - This group version of Deployment is deprecated by apps/v1beta2/Deployment. See the release notes for
// more information.
// Deployment enables declarative updates for Pods and ReplicaSets.
type Deployment struct {
	metav1.TypeMeta `json:",inline"`
	// Standard object metadata.
	// +optional
	metav1.ObjectMeta `json:"metadata,omitempty" protobuf:"bytes,1,opt,name=metadata"`

	// Specification of the desired behavior of the Deployment.
	// +optional
	Spec DeploymentSpec `json:"spec,omitempty" protobuf:"bytes,2,opt,name=spec"`

	// Most recently observed status of the Deployment.
	// +optional
	Status DeploymentStatus `json:"status,omitempty" protobuf:"bytes,3,opt,name=status"`
}

// DeploymentSpec is the specification of the desired behavior of the Deployment.
type DeploymentSpec struct {
	// Number of desired pods. This is a pointer to distinguish between explicit
	// zero and not specified. Defaults to 1.
	// +optional
	Replicas *int32 `json:"replicas,omitempty" protobuf:"varint,1,opt,name=replicas"`

	// Label selector for pods. Existing ReplicaSets whose pods are
	// selected by this will be the ones affected by this deployment.
	// +optional
	Selector *metav1.LabelSelector `json:"selector,omitempty" protobuf:"bytes,2,opt,name=selector"`

	// Template describes the pods that will be created.
	Template v1.PodTemplateSpec `json:"template" protobuf:"bytes,3,opt,name=template"`

	// The deployment strategy to use to replace existing pods with new ones.
	// +optional
	// +patchStrategy=retainKeys
	Strategy DeploymentStrategy `json:"strategy,omitempty" patchStrategy:"retainKeys" protobuf:"bytes,4,opt,name=strategy"`

	// Minimum number of seconds for which a newly created pod should be ready
	// without any of its container crashing, for it to be considered available.
	// Defaults to 0 (pod will be considered available as soon as it is ready)
	// +optional
	MinReadySeconds int32 `json:"minReadySeconds,omitempty" protobuf:"varint,5,opt,name=minReadySeconds"`

	// The number of old ReplicaSets to retain to allow rollback.
	// This is a pointer to distinguish between explicit zero and not specified.
	// This is set to the max value of int32 (i.e. 2147483647) by default, which
	// means "retaining all old ReplicaSets".
	// +optional
	RevisionHistoryLimit *int32 `json:"revisionHistoryLimit,omitempty" protobuf:"varint,6,opt,name=revisionHistoryLimit"`

	// Indicates that the deployment is paused and will not be processed by the
	// deployment controller.
	// +optional
	Paused bool `json:"paused,omitempty" protobuf:"varint,7,opt,name=paused"`

	// DEPRECATED.
	// The config this deployment is rolling back to. Will be cleared after rollback is done.
	// +optional
	RollbackTo *RollbackConfig `json:"rollbackTo,omitempty" protobuf:"bytes,8,opt,name=rollbackTo"`

	// The maximum time in seconds for a deployment to make progress before it
	// is considered to be failed. The deployment controller will continue to
	// process failed deployments and a condition with a ProgressDeadlineExceeded
	// reason will be surfaced in the deployment status. Note that progress will
	// not be estimated during the time a deployment is paused. This is set to
	// the max value of int32 (i.e. 2147483647) by default, which means "no deadline".
	// +optional
	ProgressDeadlineSeconds *int32 `json:"progressDeadlineSeconds,omitempty" protobuf:"varint,9,opt,name=progressDeadlineSeconds"`
}

// +k8s:deepcopy-gen:interfaces=k8s.io/apimachinery/pkg/runtime.Object
// +k8s:prerelease-lifecycle-gen:introduced=1.2
// +k8s:prerelease-lifecycle-gen:deprecated=1.8
// +k8s:prerelease-lifecycle-gen:removed=1.16

// DEPRECATED.
// DeploymentRollback stores the information required to rollback a deployment.
type DeploymentRollback struct {
	metav1.TypeMeta `json:",inline"`
	// Required: This must match the Name of a deployment.
	Name string `json:"name" protobuf:"bytes,1,opt,name=name"`
	// The annotations to be updated to a deployment
	// +optional
	UpdatedAnnotations map[string]string `json:"updatedAnnotations,omitempty" protobuf:"bytes,2,rep,name=updatedAnnotations"`
	// The config of this deployment rollback.
	RollbackTo RollbackConfig `json:"rollbackTo" protobuf:"bytes,3,opt,name=rollbackTo"`
}

// DEPRECATED.
type RollbackConfig struct {
	// The revision to rollback to. If set to 0, rollback to the last revision.
	// +optional
	Revision int64 `json:"revision,omitempty" protobuf:"varint,1,opt,name=revision"`
}

const (
	// DefaultDeploymentUniqueLabelKey is the default key of the selector that is added
	// to existing RCs (and label key that is added to its pods) to prevent the existing RCs
	// to select new pods (and old pods being select by new RC).
	DefaultDeploymentUniqueLabelKey string = "pod-template-hash"
)

// DeploymentStrategy describes how to replace existing pods with new ones.
type DeploymentStrategy struct {
	// Type of deployment. Can be "Recreate" or "RollingUpdate". Default is RollingUpdate.
	// +optional
	Type DeploymentStrategyType `json:"type,omitempty" protobuf:"bytes,1,opt,name=type,casttype=DeploymentStrategyType"`

	// Rolling update config params. Present only if DeploymentStrategyType =
	// RollingUpdate.
	//---
	// TODO: Update this to follow our convention for oneOf, whatever we decide it
	// to be.
	// +optional
	RollingUpdate *RollingUpdateDeployment `json:"rollingUpdate,omitempty" protobuf:"bytes,2,opt,name=rollingUpdate"`
}

type DeploymentStrategyType string

const (
	// Kill all existing pods before creating new ones.
	RecreateDeploymentStrategyType DeploymentStrategyType = "Recreate"

	// Replace the old RCs by new one using rolling update i.e gradually scale down the old RCs and scale up the new one.
	RollingUpdateDeploymentStrategyType DeploymentStrategyType = "RollingUpdate"
)

// Spec to control the desired behavior of rolling update.
type RollingUpdateDeployment struct {
	// The maximum number of pods that can be unavailable during the update.
	// Value can be an absolute number (ex: 5) or a percentage of desired pods (ex: 10%).
	// Absolute number is calculated from percentage by rounding down.
	// This can not be 0 if MaxSurge is 0.
	// By default, a fixed value of 1 is used.
	// Example: when this is set to 30%, the old RC can be scaled down to 70% of desired pods
	// immediately when the rolling update starts. Once new pods are ready, old RC
	// can be scaled down further, followed by scaling up the new RC, ensuring
	// that the total number of pods available at all times during the update is at
	// least 70% of desired pods.
	// +optional
	MaxUnavailable *intstr.IntOrString `json:"maxUnavailable,omitempty" protobuf:"bytes,1,opt,name=maxUnavailable"`

	// The maximum number of pods that can be scheduled above the desired number of
	// pods.
	// Value can be an absolute number (ex: 5) or a percentage of desired pods (ex: 10%).
	// This can not be 0 if MaxUnavailable is 0.
	// Absolute number is calculated from percentage by rounding up.
	// By default, a value of 1 is used.
	// Example: when this is set to 30%, the new RC can be scaled up immediately when
	// the rolling update starts, such that the total number of old and new pods do not exceed
	// 130% of desired pods. Once old pods have been killed,
	// new RC can be scaled up further, ensuring that total number of pods running
	// at any time during the update is at most 130% of desired pods.
	// +optional
	MaxSurge *intstr.IntOrString `json:"maxSurge,omitempty" protobuf:"bytes,2,opt,name=maxSurge"`
}

// DeploymentStatus is the most recently observed status of the Deployment.
type DeploymentStatus struct {
	// The generation observed by the deployment controller.
	// +optional
	ObservedGeneration int64 `json:"observedGeneration,omitempty" protobuf:"varint,1,opt,name=observedGeneration"`

	// Total number of non-terminated pods targeted by this deployment (their labels match the selector).
	// +optional
	Replicas int32 `json:"replicas,omitempty" protobuf:"varint,2,opt,name=replicas"`

	// Total number of non-terminated pods targeted by this deployment that have the desired template spec.
	// +optional
	UpdatedReplicas int32 `json:"updatedReplicas,omitempty" protobuf:"varint,3,opt,name=updatedReplicas"`

	// Total number of ready pods targeted by this deployment.
	// +optional
	ReadyReplicas int32 `json:"readyReplicas,omitempty" protobuf:"varint,7,opt,name=readyReplicas"`

	// Total number of available pods (ready for at least minReadySeconds) targeted by this deployment.
	// +optional
	AvailableReplicas int32 `json:"availableReplicas,omitempty" protobuf:"varint,4,opt,name=availableReplicas"`

	// Total number of unavailable pods targeted by this deployment. This is the total number of
	// pods that are still required for the deployment to have 100% available capacity. They may
	// either be pods that are running but not yet available or pods that still have not been created.
	// +optional
	UnavailableReplicas int32 `json:"unavailableReplicas,omitempty" protobuf:"varint,5,opt,name=unavailableReplicas"`

	// Represents the latest available observations of a deployment's current state.
	// +patchMergeKey=type
	// +patchStrategy=merge
	Conditions []DeploymentCondition `json:"conditions,omitempty" patchStrategy:"merge" patchMergeKey:"type" protobuf:"bytes,6,rep,name=conditions"`

	// Count of hash collisions for the Deployment. The Deployment controller uses this
	// field as a collision avoidance mechanism when it needs to create the name for the
	// newest ReplicaSet.
	// +optional
	CollisionCount *int32 `json:"collisionCount,omitempty" protobuf:"varint,8,opt,name=collisionCount"`
}

type DeploymentConditionType string

// These are valid conditions of a deployment.
const (
	// Available means the deployment is available, ie. at least the minimum available
	// replicas required are up and running for at least minReadySeconds.
	DeploymentAvailable DeploymentConditionType = "Available"
	// Progressing means the deployment is progressing. Progress for a deployment is
	// considered when a new replica set is created or adopted, and when new pods scale
	// up or old pods scale down. Progress is not estimated for paused deployments or
	// when progressDeadlineSeconds is not specified.
	DeploymentProgressing DeploymentConditionType = "Progressing"
	// ReplicaFailure is added in a deployment when one of its pods fails to be created
	// or deleted.
	DeploymentReplicaFailure DeploymentConditionType = "ReplicaFailure"
)

// DeploymentCondition describes the state of a deployment at a certain point.
type DeploymentCondition struct {
	// Type of deployment condition.
	Type DeploymentConditionType `json:"type" protobuf:"bytes,1,opt,name=type,casttype=DeploymentConditionType"`
	// Status of the condition, one of True, False, Unknown.
	Status v1.ConditionStatus `json:"status" protobuf:"bytes,2,opt,name=status,casttype=k8s.io/api/core/v1.ConditionStatus"`
	// The last time this condition was updated.
	LastUpdateTime metav1.Time `json:"lastUpdateTime,omitempty" protobuf:"bytes,6,opt,name=lastUpdateTime"`
	// Last time the condition transitioned from one status to another.
	LastTransitionTime metav1.Time `json:"lastTransitionTime,omitempty" protobuf:"bytes,7,opt,name=lastTransitionTime"`
	// The reason for the condition's last transition.
	Reason string `json:"reason,omitempty" protobuf:"bytes,4,opt,name=reason"`
	// A human readable message indicating details about the transition.
	Message string `json:"message,omitempty" protobuf:"bytes,5,opt,name=message"`
}

// +k8s:deepcopy-gen:interfaces=k8s.io/apimachinery/pkg/runtime.Object
// +k8s:prerelease-lifecycle-gen:introduced=1.1
// +k8s:prerelease-lifecycle-gen:deprecated=1.8
// +k8s:prerelease-lifecycle-gen:removed=1.16
// +k8s:prerelease-lifecycle-gen:replacement=apps,v1,DeploymentList

// DeploymentList is a list of Deployments.
type DeploymentList struct {
	metav1.TypeMeta `json:",inline"`
	// Standard list metadata.
	// +optional
	metav1.ListMeta `json:"metadata,omitempty" protobuf:"bytes,1,opt,name=metadata"`

	// Items is the list of Deployments.
	Items []Deployment `json:"items" protobuf:"bytes,2,rep,name=items"`
}

// DaemonSetUpdateStrategy indicates the strategy that the DaemonSet
// controller will use to perform updates. It includes any additional parameters
// necessary to perform the update for the indicated strategy.
type DaemonSetUpdateStrategy struct {
	// Type of daemon set update. Can be "RollingUpdate" or "OnDelete".
	// Default is OnDelete.
	// +optional
	Type DaemonSetUpdateStrategyType `json:"type,omitempty" protobuf:"bytes,1,opt,name=type"`

	// Rolling update config params. Present only if type = "RollingUpdate".
	//---
	// TODO: Update this to follow our convention for oneOf, whatever we decide it
	// to be. Same as Deployment `strategy.rollingUpdate`.
	// See https://github.com/kubernetes/kubernetes/issues/35345
	// +optional
	RollingUpdate *RollingUpdateDaemonSet `json:"rollingUpdate,omitempty" protobuf:"bytes,2,opt,name=rollingUpdate"`
}

type DaemonSetUpdateStrategyType string

const (
	// Replace the old daemons by new ones using rolling update i.e replace them on each node one after the other.
	RollingUpdateDaemonSetStrategyType DaemonSetUpdateStrategyType = "RollingUpdate"

	// Replace the old daemons only when it's killed
	OnDeleteDaemonSetStrategyType DaemonSetUpdateStrategyType = "OnDelete"
)

// Spec to control the desired behavior of daemon set rolling update.
type RollingUpdateDaemonSet struct {
	// The maximum number of DaemonSet pods that can be unavailable during the
	// update. Value can be an absolute number (ex: 5) or a percentage of total
	// number of DaemonSet pods at the start of the update (ex: 10%). Absolute
	// number is calculated from percentage by rounding up.
	// This cannot be 0 if MaxSurge is 0
	// Default value is 1.
	// Example: when this is set to 30%, at most 30% of the total number of nodes
	// that should be running the daemon pod (i.e. status.desiredNumberScheduled)
	// can have their pods stopped for an update at any given time. The update
	// starts by stopping at most 30% of those DaemonSet pods and then brings
	// up new DaemonSet pods in their place. Once the new pods are available,
	// it then proceeds onto other DaemonSet pods, thus ensuring that at least
	// 70% of original number of DaemonSet pods are available at all times during
	// the update.
	// +optional
	MaxUnavailable *intstr.IntOrString `json:"maxUnavailable,omitempty" protobuf:"bytes,1,opt,name=maxUnavailable"`

	// The maximum number of nodes with an existing available DaemonSet pod that
	// can have an updated DaemonSet pod during during an update.
	// Value can be an absolute number (ex: 5) or a percentage of desired pods (ex: 10%).
	// This can not be 0 if MaxUnavailable is 0.
	// Absolute number is calculated from percentage by rounding up to a minimum of 1.
	// Default value is 0.
	// Example: when this is set to 30%, at most 30% of the total number of nodes
	// that should be running the daemon pod (i.e. status.desiredNumberScheduled)
	// can have their a new pod created before the old pod is marked as deleted.
	// The update starts by launching new pods on 30% of nodes. Once an updated
	// pod is available (Ready for at least minReadySeconds) the old DaemonSet pod
	// on that node is marked deleted. If the old pod becomes unavailable for any
	// reason (Ready transitions to false, is evicted, or is drained) an updated
	// pod is immediatedly created on that node without considering surge limits.
	// Allowing surge implies the possibility that the resources consumed by the
	// daemonset on any given node can double if the readiness check fails, and
	// so resource intensive daemonsets should take into account that they may
	// cause evictions during disruption.
	// This is an alpha field and requires enabling DaemonSetUpdateSurge feature gate.
	// +optional
	MaxSurge *intstr.IntOrString `json:"maxSurge,omitempty" protobuf:"bytes,2,opt,name=maxSurge"`
}

// DaemonSetSpec is the specification of a daemon set.
type DaemonSetSpec struct {
	// A label query over pods that are managed by the daemon set.
	// Must match in order to be controlled.
	// If empty, defaulted to labels on Pod template.
	// More info: https://kubernetes.io/docs/concepts/overview/working-with-objects/labels/#label-selectors
	// +optional
	Selector *metav1.LabelSelector `json:"selector,omitempty" protobuf:"bytes,1,opt,name=selector"`

	// An object that describes the pod that will be created.
	// The DaemonSet will create exactly one copy of this pod on every node
	// that matches the template's node selector (or on every node if no node
	// selector is specified).
	// More info: https://kubernetes.io/docs/concepts/workloads/controllers/replicationcontroller#pod-template
	Template v1.PodTemplateSpec `json:"template" protobuf:"bytes,2,opt,name=template"`

	// An update strategy to replace existing DaemonSet pods with new pods.
	// +optional
	UpdateStrategy DaemonSetUpdateStrategy `json:"updateStrategy,omitempty" protobuf:"bytes,3,opt,name=updateStrategy"`

	// The minimum number of seconds for which a newly created DaemonSet pod should
	// be ready without any of its container crashing, for it to be considered
	// available. Defaults to 0 (pod will be considered available as soon as it
	// is ready).
	// +optional
	MinReadySeconds int32 `json:"minReadySeconds,omitempty" protobuf:"varint,4,opt,name=minReadySeconds"`

	// DEPRECATED.
	// A sequence number representing a specific generation of the template.
	// Populated by the system. It can be set only during the creation.
	// +optional
	TemplateGeneration int64 `json:"templateGeneration,omitempty" protobuf:"varint,5,opt,name=templateGeneration"`

	// The number of old history to retain to allow rollback.
	// This is a pointer to distinguish between explicit zero and not specified.
	// Defaults to 10.
	// +optional
	RevisionHistoryLimit *int32 `json:"revisionHistoryLimit,omitempty" protobuf:"varint,6,opt,name=revisionHistoryLimit"`
}

// DaemonSetStatus represents the current status of a daemon set.
type DaemonSetStatus struct {
	// The number of nodes that are running at least 1
	// daemon pod and are supposed to run the daemon pod.
	// More info: https://kubernetes.io/docs/concepts/workloads/controllers/daemonset/
	CurrentNumberScheduled int32 `json:"currentNumberScheduled" protobuf:"varint,1,opt,name=currentNumberScheduled"`

	// The number of nodes that are running the daemon pod, but are
	// not supposed to run the daemon pod.
	// More info: https://kubernetes.io/docs/concepts/workloads/controllers/daemonset/
	NumberMisscheduled int32 `json:"numberMisscheduled" protobuf:"varint,2,opt,name=numberMisscheduled"`

	// The total number of nodes that should be running the daemon
	// pod (including nodes correctly running the daemon pod).
	// More info: https://kubernetes.io/docs/concepts/workloads/controllers/daemonset/
	DesiredNumberScheduled int32 `json:"desiredNumberScheduled" protobuf:"varint,3,opt,name=desiredNumberScheduled"`

	// The number of nodes that should be running the daemon pod and have one
	// or more of the daemon pod running and ready.
	NumberReady int32 `json:"numberReady" protobuf:"varint,4,opt,name=numberReady"`

	// The most recent generation observed by the daemon set controller.
	// +optional
	ObservedGeneration int64 `json:"observedGeneration,omitempty" protobuf:"varint,5,opt,name=observedGeneration"`

	// The total number of nodes that are running updated daemon pod
	// +optional
	UpdatedNumberScheduled int32 `json:"updatedNumberScheduled,omitempty" protobuf:"varint,6,opt,name=updatedNumberScheduled"`

	// The number of nodes that should be running the
	// daemon pod and have one or more of the daemon pod running and
	// available (ready for at least spec.minReadySeconds)
	// +optional
	NumberAvailable int32 `json:"numberAvailable,omitempty" protobuf:"varint,7,opt,name=numberAvailable"`

	// The number of nodes that should be running the
	// daemon pod and have none of the daemon pod running and available
	// (ready for at least spec.minReadySeconds)
	// +optional
	NumberUnavailable int32 `json:"numberUnavailable,omitempty" protobuf:"varint,8,opt,name=numberUnavailable"`

	// Count of hash collisions for the DaemonSet. The DaemonSet controller
	// uses this field as a collision avoidance mechanism when it needs to
	// create the name for the newest ControllerRevision.
	// +optional
	CollisionCount *int32 `json:"collisionCount,omitempty" protobuf:"varint,9,opt,name=collisionCount"`

	// Represents the latest available observations of a DaemonSet's current state.
	// +optional
	// +patchMergeKey=type
	// +patchStrategy=merge
	Conditions []DaemonSetCondition `json:"conditions,omitempty" patchStrategy:"merge" patchMergeKey:"type" protobuf:"bytes,10,rep,name=conditions"`
}

type DaemonSetConditionType string

// TODO: Add valid condition types of a DaemonSet.

// DaemonSetCondition describes the state of a DaemonSet at a certain point.
type DaemonSetCondition struct {
	// Type of DaemonSet condition.
	Type DaemonSetConditionType `json:"type" protobuf:"bytes,1,opt,name=type,casttype=DaemonSetConditionType"`
	// Status of the condition, one of True, False, Unknown.
	Status v1.ConditionStatus `json:"status" protobuf:"bytes,2,opt,name=status,casttype=k8s.io/api/core/v1.ConditionStatus"`
	// Last time the condition transitioned from one status to another.
	// +optional
	LastTransitionTime metav1.Time `json:"lastTransitionTime,omitempty" protobuf:"bytes,3,opt,name=lastTransitionTime"`
	// The reason for the condition's last transition.
	// +optional
	Reason string `json:"reason,omitempty" protobuf:"bytes,4,opt,name=reason"`
	// A human readable message indicating details about the transition.
	// +optional
	Message string `json:"message,omitempty" protobuf:"bytes,5,opt,name=message"`
}

// +genclient
// +k8s:deepcopy-gen:interfaces=k8s.io/apimachinery/pkg/runtime.Object
// +k8s:prerelease-lifecycle-gen:introduced=1.1
// +k8s:prerelease-lifecycle-gen:deprecated=1.8
// +k8s:prerelease-lifecycle-gen:removed=1.16
// +k8s:prerelease-lifecycle-gen:replacement=apps,v1,DaemonSet

// DEPRECATED - This group version of DaemonSet is deprecated by apps/v1beta2/DaemonSet. See the release notes for
// more information.
// DaemonSet represents the configuration of a daemon set.
type DaemonSet struct {
	metav1.TypeMeta `json:",inline"`
	// Standard object's metadata.
	// More info: https://git.k8s.io/community/contributors/devel/sig-architecture/api-conventions.md#metadata
	// +optional
	metav1.ObjectMeta `json:"metadata,omitempty" protobuf:"bytes,1,opt,name=metadata"`

	// The desired behavior of this daemon set.
	// More info: https://git.k8s.io/community/contributors/devel/sig-architecture/api-conventions.md#spec-and-status
	// +optional
	Spec DaemonSetSpec `json:"spec,omitempty" protobuf:"bytes,2,opt,name=spec"`

	// The current status of this daemon set. This data may be
	// out of date by some window of time.
	// Populated by the system.
	// Read-only.
	// More info: https://git.k8s.io/community/contributors/devel/sig-architecture/api-conventions.md#spec-and-status
	// +optional
	Status DaemonSetStatus `json:"status,omitempty" protobuf:"bytes,3,opt,name=status"`
}

const (
	// DEPRECATED: DefaultDaemonSetUniqueLabelKey is used instead.
	// DaemonSetTemplateGenerationKey is the key of the labels that is added
	// to daemon set pods to distinguish between old and new pod templates
	// during DaemonSet template update.
	DaemonSetTemplateGenerationKey string = "pod-template-generation"

	// DefaultDaemonSetUniqueLabelKey is the default label key that is added
	// to existing DaemonSet pods to distinguish between old and new
	// DaemonSet pods during DaemonSet template updates.
	DefaultDaemonSetUniqueLabelKey = appsv1beta1.ControllerRevisionHashLabelKey
)

// +k8s:deepcopy-gen:interfaces=k8s.io/apimachinery/pkg/runtime.Object
// +k8s:prerelease-lifecycle-gen:introduced=1.1
// +k8s:prerelease-lifecycle-gen:deprecated=1.8
// +k8s:prerelease-lifecycle-gen:removed=1.16
// +k8s:prerelease-lifecycle-gen:replacement=apps,v1,DaemonSetList

// DaemonSetList is a collection of daemon sets.
type DaemonSetList struct {
	metav1.TypeMeta `json:",inline"`
	// Standard list metadata.
	// More info: https://git.k8s.io/community/contributors/devel/sig-architecture/api-conventions.md#metadata
	// +optional
	metav1.ListMeta `json:"metadata,omitempty" protobuf:"bytes,1,opt,name=metadata"`

	// A list of daemon sets.
	Items []DaemonSet `json:"items" protobuf:"bytes,2,rep,name=items"`
}

// +genclient
// +k8s:deepcopy-gen:interfaces=k8s.io/apimachinery/pkg/runtime.Object
// +k8s:prerelease-lifecycle-gen:introduced=1.1
// +k8s:prerelease-lifecycle-gen:deprecated=1.14
// +k8s:prerelease-lifecycle-gen:removed=1.22
// +k8s:prerelease-lifecycle-gen:replacement=networking.k8s.io,v1,Ingress

// Ingress is a collection of rules that allow inbound connections to reach the
// endpoints defined by a backend. An Ingress can be configured to give services
// externally-reachable urls, load balance traffic, terminate SSL, offer name
// based virtual hosting etc.
// DEPRECATED - This group version of Ingress is deprecated by networking.k8s.io/v1beta1 Ingress. See the release notes for more information.
type Ingress struct {
	metav1.TypeMeta `json:",inline"`
	// Standard object's metadata.
	// More info: https://git.k8s.io/community/contributors/devel/sig-architecture/api-conventions.md#metadata
	// +optional
	metav1.ObjectMeta `json:"metadata,omitempty" protobuf:"bytes,1,opt,name=metadata"`

	// Spec is the desired state of the Ingress.
	// More info: https://git.k8s.io/community/contributors/devel/sig-architecture/api-conventions.md#spec-and-status
	// +optional
	Spec IngressSpec `json:"spec,omitempty" protobuf:"bytes,2,opt,name=spec"`

	// Status is the current state of the Ingress.
	// More info: https://git.k8s.io/community/contributors/devel/sig-architecture/api-conventions.md#spec-and-status
	// +optional
	Status IngressStatus `json:"status,omitempty" protobuf:"bytes,3,opt,name=status"`
}

// +k8s:deepcopy-gen:interfaces=k8s.io/apimachinery/pkg/runtime.Object
// +k8s:prerelease-lifecycle-gen:introduced=1.1
// +k8s:prerelease-lifecycle-gen:deprecated=1.14
// +k8s:prerelease-lifecycle-gen:removed=1.22
// +k8s:prerelease-lifecycle-gen:replacement=networking.k8s.io,v1,IngressList

// IngressList is a collection of Ingress.
type IngressList struct {
	metav1.TypeMeta `json:",inline"`
	// Standard object's metadata.
	// More info: https://git.k8s.io/community/contributors/devel/sig-architecture/api-conventions.md#metadata
	// +optional
	metav1.ListMeta `json:"metadata,omitempty" protobuf:"bytes,1,opt,name=metadata"`

	// Items is the list of Ingress.
	Items []Ingress `json:"items" protobuf:"bytes,2,rep,name=items"`
}

// IngressSpec describes the Ingress the user wishes to exist.
type IngressSpec struct {
	// IngressClassName is the name of the IngressClass cluster resource. The
	// associated IngressClass defines which controller will implement the
	// resource. This replaces the deprecated `kubernetes.io/ingress.class`
	// annotation. For backwards compatibility, when that annotation is set, it
	// must be given precedence over this field. The controller may emit a
	// warning if the field and annotation have different values.
	// Implementations of this API should ignore Ingresses without a class
	// specified. An IngressClass resource may be marked as default, which can
	// be used to set a default value for this field. For more information,
	// refer to the IngressClass documentation.
	// +optional
	IngressClassName *string `json:"ingressClassName,omitempty" protobuf:"bytes,4,opt,name=ingressClassName"`

	// A default backend capable of servicing requests that don't match any
	// rule. At least one of 'backend' or 'rules' must be specified. This field
	// is optional to allow the loadbalancer controller or defaulting logic to
	// specify a global default.
	// +optional
	Backend *IngressBackend `json:"backend,omitempty" protobuf:"bytes,1,opt,name=backend"`

	// TLS configuration. Currently the Ingress only supports a single TLS
	// port, 443. If multiple members of this list specify different hosts, they
	// will be multiplexed on the same port according to the hostname specified
	// through the SNI TLS extension, if the ingress controller fulfilling the
	// ingress supports SNI.
	// +optional
	TLS []IngressTLS `json:"tls,omitempty" protobuf:"bytes,2,rep,name=tls"`

	// A list of host rules used to configure the Ingress. If unspecified, or
	// no rule matches, all traffic is sent to the default backend.
	// +optional
	Rules []IngressRule `json:"rules,omitempty" protobuf:"bytes,3,rep,name=rules"`
	// TODO: Add the ability to specify load-balancer IP through claims
}

// IngressTLS describes the transport layer security associated with an Ingress.
type IngressTLS struct {
	// Hosts are a list of hosts included in the TLS certificate. The values in
	// this list must match the name/s used in the tlsSecret. Defaults to the
	// wildcard host setting for the loadbalancer controller fulfilling this
	// Ingress, if left unspecified.
	// +optional
	Hosts []string `json:"hosts,omitempty" protobuf:"bytes,1,rep,name=hosts"`
	// SecretName is the name of the secret used to terminate SSL traffic on 443.
	// Field is left optional to allow SSL routing based on SNI hostname alone.
	// If the SNI host in a listener conflicts with the "Host" header field used
	// by an IngressRule, the SNI host is used for termination and value of the
	// Host header is used for routing.
	// +optional
	SecretName string `json:"secretName,omitempty" protobuf:"bytes,2,opt,name=secretName"`
	// TODO: Consider specifying different modes of termination, protocols etc.
}

// IngressStatus describe the current state of the Ingress.
type IngressStatus struct {
	// LoadBalancer contains the current status of the load-balancer.
	// +optional
	LoadBalancer v1.LoadBalancerStatus `json:"loadBalancer,omitempty" protobuf:"bytes,1,opt,name=loadBalancer"`
}

// IngressRule represents the rules mapping the paths under a specified host to
// the related backend services. Incoming requests are first evaluated for a host
// match, then routed to the backend associated with the matching IngressRuleValue.
type IngressRule struct {
	// Host is the fully qualified domain name of a network host, as defined by RFC 3986.
	// Note the following deviations from the "host" part of the
	// URI as defined in RFC 3986:
	// 1. IPs are not allowed. Currently an IngressRuleValue can only apply to
	//    the IP in the Spec of the parent Ingress.
	// 2. The `:` delimiter is not respected because ports are not allowed.
	//	  Currently the port of an Ingress is implicitly :80 for http and
	//	  :443 for https.
	// Both these may change in the future.
	// Incoming requests are matched against the host before the
	// IngressRuleValue. If the host is unspecified, the Ingress routes all
	// traffic based on the specified IngressRuleValue.
	//
	// Host can be "precise" which is a domain name without the terminating dot of
	// a network host (e.g. "foo.bar.com") or "wildcard", which is a domain name
	// prefixed with a single wildcard label (e.g. "*.foo.com").
	// The wildcard character '*' must appear by itself as the first DNS label and
	// matches only a single label. You cannot have a wildcard label by itself (e.g. Host == "*").
	// Requests will be matched against the Host field in the following way:
	// 1. If Host is precise, the request matches this rule if the http host header is equal to Host.
	// 2. If Host is a wildcard, then the request matches this rule if the http host header
	// is to equal to the suffix (removing the first label) of the wildcard rule.
	// +optional
	Host string `json:"host,omitempty" protobuf:"bytes,1,opt,name=host"`
	// IngressRuleValue represents a rule to route requests for this IngressRule.
	// If unspecified, the rule defaults to a http catch-all. Whether that sends
	// just traffic matching the host to the default backend or all traffic to the
	// default backend, is left to the controller fulfilling the Ingress. Http is
	// currently the only supported IngressRuleValue.
	// +optional
	IngressRuleValue `json:",inline,omitempty" protobuf:"bytes,2,opt,name=ingressRuleValue"`
}

// IngressRuleValue represents a rule to apply against incoming requests. If the
// rule is satisfied, the request is routed to the specified backend. Currently
// mixing different types of rules in a single Ingress is disallowed, so exactly
// one of the following must be set.
type IngressRuleValue struct {
	//TODO:
	// 1. Consider renaming this resource and the associated rules so they
	// aren't tied to Ingress. They can be used to route intra-cluster traffic.
	// 2. Consider adding fields for ingress-type specific global options
	// usable by a loadbalancer, like http keep-alive.

	// http is a list of http selectors pointing to backends.
	// A path is matched against the path of an incoming request. Currently it can
	// contain characters disallowed from the conventional "path" part of a URL
	// as defined by RFC 3986. Paths must begin with a '/'.
	// A backend defines the referenced service endpoint to which the traffic
	// will be forwarded to.
	HTTP *HTTPIngressRuleValue `json:"http,omitempty" protobuf:"bytes,1,opt,name=http"`
}

// HTTPIngressRuleValue is a list of http selectors pointing to backends.
// In the example: http://<host>/<path>?<searchpart> -> backend where
// where parts of the url correspond to RFC 3986, this resource will be used
// to match against everything after the last '/' and before the first '?'
// or '#'.
type HTTPIngressRuleValue struct {
	// A collection of paths that map requests to backends.
	Paths []HTTPIngressPath `json:"paths" protobuf:"bytes,1,rep,name=paths"`
	// TODO: Consider adding fields for ingress-type specific global
	// options usable by a loadbalancer, like http keep-alive.
}

// PathType represents the type of path referred to by a HTTPIngressPath.
type PathType string

const (
	// PathTypeExact matches the URL path exactly and with case sensitivity.
	PathTypeExact = PathType("Exact")

	// PathTypePrefix matches based on a URL path prefix split by '/'. Matching
	// is case sensitive and done on a path element by element basis. A path
	// element refers to the list of labels in the path split by the '/'
	// separator. A request is a match for path p if every p is an element-wise
	// prefix of p of the request path. Note that if the last element of the
	// path is a substring of the last element in request path, it is not a
	// match (e.g. /foo/bar matches /foo/bar/baz, but does not match
	// /foo/barbaz). If multiple matching paths exist in an Ingress spec, the
	// longest matching path is given priority.
	// Examples:
	// - /foo/bar does not match requests to /foo/barbaz
	// - /foo/bar matches request to /foo/bar and /foo/bar/baz
	// - /foo and /foo/ both match requests to /foo and /foo/. If both paths are
	//   present in an Ingress spec, the longest matching path (/foo/) is given
	//   priority.
	PathTypePrefix = PathType("Prefix")

	// PathTypeImplementationSpecific matching is up to the IngressClass.
	// Implementations can treat this as a separate PathType or treat it
	// identically to Prefix or Exact path types.
	PathTypeImplementationSpecific = PathType("ImplementationSpecific")
)

// HTTPIngressPath associates a path with a backend. Incoming urls matching the
// path are forwarded to the backend.
type HTTPIngressPath struct {
	// Path is matched against the path of an incoming request. Currently it can
	// contain characters disallowed from the conventional "path" part of a URL
	// as defined by RFC 3986. Paths must begin with a '/'. When unspecified,
	// all paths from incoming requests are matched.
	// +optional
	Path string `json:"path,omitempty" protobuf:"bytes,1,opt,name=path"`

	// PathType determines the interpretation of the Path matching. PathType can
	// be one of the following values:
	// * Exact: Matches the URL path exactly.
	// * Prefix: Matches based on a URL path prefix split by '/'. Matching is
	//   done on a path element by element basis. A path element refers is the
	//   list of labels in the path split by the '/' separator. A request is a
	//   match for path p if every p is an element-wise prefix of p of the
	//   request path. Note that if the last element of the path is a substring
	//   of the last element in request path, it is not a match (e.g. /foo/bar
	//   matches /foo/bar/baz, but does not match /foo/barbaz).
	// * ImplementationSpecific: Interpretation of the Path matching is up to
	//   the IngressClass. Implementations can treat this as a separate PathType
	//   or treat it identically to Prefix or Exact path types.
	// Implementations are required to support all path types.
	// Defaults to ImplementationSpecific.
	PathType *PathType `json:"pathType,omitempty" protobuf:"bytes,3,opt,name=pathType"`

	// Backend defines the referenced service endpoint to which the traffic
	// will be forwarded to.
	Backend IngressBackend `json:"backend" protobuf:"bytes,2,opt,name=backend"`
}

// IngressBackend describes all endpoints for a given service and port.
type IngressBackend struct {
	// Specifies the name of the referenced service.
	// +optional
	ServiceName string `json:"serviceName,omitempty" protobuf:"bytes,1,opt,name=serviceName"`

	// Specifies the port of the referenced service.
	// +optional
	ServicePort intstr.IntOrString `json:"servicePort,omitempty" protobuf:"bytes,2,opt,name=servicePort"`

	// Resource is an ObjectRef to another Kubernetes resource in the namespace
	// of the Ingress object. If resource is specified, serviceName and servicePort
	// must not be specified.
	// +optional
	Resource *v1.TypedLocalObjectReference `json:"resource,omitempty" protobuf:"bytes,3,opt,name=resource"`
}

// +genclient
// +genclient:method=GetScale,verb=get,subresource=scale,result=Scale
// +genclient:method=UpdateScale,verb=update,subresource=scale,input=Scale,result=Scale
// +genclient:method=ApplyScale,verb=apply,subresource=scale,input=Scale,result=Scale
// +k8s:deepcopy-gen:interfaces=k8s.io/apimachinery/pkg/runtime.Object
// +k8s:prerelease-lifecycle-gen:introduced=1.2
// +k8s:prerelease-lifecycle-gen:deprecated=1.8
// +k8s:prerelease-lifecycle-gen:removed=1.16
// +k8s:prerelease-lifecycle-gen:replacement=apps,v1,ReplicaSet

// DEPRECATED - This group version of ReplicaSet is deprecated by apps/v1beta2/ReplicaSet. See the release notes for
// more information.
// ReplicaSet ensures that a specified number of pod replicas are running at any given time.
type ReplicaSet struct {
	metav1.TypeMeta `json:",inline"`

	// If the Labels of a ReplicaSet are empty, they are defaulted to
	// be the same as the Pod(s) that the ReplicaSet manages.
	// Standard object's metadata. More info: https://git.k8s.io/community/contributors/devel/sig-architecture/api-conventions.md#metadata
	// +optional
	metav1.ObjectMeta `json:"metadata,omitempty" protobuf:"bytes,1,opt,name=metadata"`

	// Spec defines the specification of the desired behavior of the ReplicaSet.
	// More info: https://git.k8s.io/community/contributors/devel/sig-architecture/api-conventions.md#spec-and-status
	// +optional
	Spec ReplicaSetSpec `json:"spec,omitempty" protobuf:"bytes,2,opt,name=spec"`

	// Status is the most recently observed status of the ReplicaSet.
	// This data may be out of date by some window of time.
	// Populated by the system.
	// Read-only.
	// More info: https://git.k8s.io/community/contributors/devel/sig-architecture/api-conventions.md#spec-and-status
	// +optional
	Status ReplicaSetStatus `json:"status,omitempty" protobuf:"bytes,3,opt,name=status"`
}

// +k8s:deepcopy-gen:interfaces=k8s.io/apimachinery/pkg/runtime.Object
// +k8s:prerelease-lifecycle-gen:introduced=1.2
// +k8s:prerelease-lifecycle-gen:deprecated=1.8
// +k8s:prerelease-lifecycle-gen:removed=1.16
// +k8s:prerelease-lifecycle-gen:replacement=apps,v1,ReplicaSetList

// ReplicaSetList is a collection of ReplicaSets.
type ReplicaSetList struct {
	metav1.TypeMeta `json:",inline"`
	// Standard list metadata.
	// More info: https://git.k8s.io/community/contributors/devel/sig-architecture/api-conventions.md#types-kinds
	// +optional
	metav1.ListMeta `json:"metadata,omitempty" protobuf:"bytes,1,opt,name=metadata"`

	// List of ReplicaSets.
	// More info: https://kubernetes.io/docs/concepts/workloads/controllers/replicationcontroller
	Items []ReplicaSet `json:"items" protobuf:"bytes,2,rep,name=items"`
}

// ReplicaSetSpec is the specification of a ReplicaSet.
type ReplicaSetSpec struct {
	// Replicas is the number of desired replicas.
	// This is a pointer to distinguish between explicit zero and unspecified.
	// Defaults to 1.
	// More info: https://kubernetes.io/docs/concepts/workloads/controllers/replicationcontroller/#what-is-a-replicationcontroller
	// +optional
	Replicas *int32 `json:"replicas,omitempty" protobuf:"varint,1,opt,name=replicas"`

	// Minimum number of seconds for which a newly created pod should be ready
	// without any of its container crashing, for it to be considered available.
	// Defaults to 0 (pod will be considered available as soon as it is ready)
	// +optional
	MinReadySeconds int32 `json:"minReadySeconds,omitempty" protobuf:"varint,4,opt,name=minReadySeconds"`

	// Selector is a label query over pods that should match the replica count.
	// If the selector is empty, it is defaulted to the labels present on the pod template.
	// Label keys and values that must match in order to be controlled by this replica set.
	// More info: https://kubernetes.io/docs/concepts/overview/working-with-objects/labels/#label-selectors
	// +optional
	Selector *metav1.LabelSelector `json:"selector,omitempty" protobuf:"bytes,2,opt,name=selector"`

	// Template is the object that describes the pod that will be created if
	// insufficient replicas are detected.
	// More info: https://kubernetes.io/docs/concepts/workloads/controllers/replicationcontroller#pod-template
	// +optional
	Template v1.PodTemplateSpec `json:"template,omitempty" protobuf:"bytes,3,opt,name=template"`
}

// ReplicaSetStatus represents the current status of a ReplicaSet.
type ReplicaSetStatus struct {
	// Replicas is the most recently oberved number of replicas.
	// More info: https://kubernetes.io/docs/concepts/workloads/controllers/replicationcontroller/#what-is-a-replicationcontroller
	Replicas int32 `json:"replicas" protobuf:"varint,1,opt,name=replicas"`

	// The number of pods that have labels matching the labels of the pod template of the replicaset.
	// +optional
	FullyLabeledReplicas int32 `json:"fullyLabeledReplicas,omitempty" protobuf:"varint,2,opt,name=fullyLabeledReplicas"`

	// The number of ready replicas for this replica set.
	// +optional
	ReadyReplicas int32 `json:"readyReplicas,omitempty" protobuf:"varint,4,opt,name=readyReplicas"`

	// The number of available replicas (ready for at least minReadySeconds) for this replica set.
	// +optional
	AvailableReplicas int32 `json:"availableReplicas,omitempty" protobuf:"varint,5,opt,name=availableReplicas"`

	// ObservedGeneration reflects the generation of the most recently observed ReplicaSet.
	// +optional
	ObservedGeneration int64 `json:"observedGeneration,omitempty" protobuf:"varint,3,opt,name=observedGeneration"`

	// Represents the latest available observations of a replica set's current state.
	// +optional
	// +patchMergeKey=type
	// +patchStrategy=merge
	Conditions []ReplicaSetCondition `json:"conditions,omitempty" patchStrategy:"merge" patchMergeKey:"type" protobuf:"bytes,6,rep,name=conditions"`
}

type ReplicaSetConditionType string

// These are valid conditions of a replica set.
const (
	// ReplicaSetReplicaFailure is added in a replica set when one of its pods fails to be created
	// due to insufficient quota, limit ranges, pod security policy, node selectors, etc. or deleted
	// due to kubelet being down or finalizers are failing.
	ReplicaSetReplicaFailure ReplicaSetConditionType = "ReplicaFailure"
)

// ReplicaSetCondition describes the state of a replica set at a certain point.
type ReplicaSetCondition struct {
	// Type of replica set condition.
	Type ReplicaSetConditionType `json:"type" protobuf:"bytes,1,opt,name=type,casttype=ReplicaSetConditionType"`
	// Status of the condition, one of True, False, Unknown.
	Status v1.ConditionStatus `json:"status" protobuf:"bytes,2,opt,name=status,casttype=k8s.io/api/core/v1.ConditionStatus"`
	// The last time the condition transitioned from one status to another.
	// +optional
	LastTransitionTime metav1.Time `json:"lastTransitionTime,omitempty" protobuf:"bytes,3,opt,name=lastTransitionTime"`
	// The reason for the condition's last transition.
	// +optional
	Reason string `json:"reason,omitempty" protobuf:"bytes,4,opt,name=reason"`
	// A human readable message indicating details about the transition.
	// +optional
	Message string `json:"message,omitempty" protobuf:"bytes,5,opt,name=message"`
}

// +genclient
// +genclient:nonNamespaced
// +k8s:deepcopy-gen:interfaces=k8s.io/apimachinery/pkg/runtime.Object
// +k8s:prerelease-lifecycle-gen:introduced=1.2
// +k8s:prerelease-lifecycle-gen:deprecated=1.11
// +k8s:prerelease-lifecycle-gen:removed=1.16
// +k8s:prerelease-lifecycle-gen:replacement=policy,v1beta1,PodSecurityPolicy

// PodSecurityPolicy governs the ability to make requests that affect the Security Context
// that will be applied to a pod and container.
// Deprecated: use PodSecurityPolicy from policy API Group instead.
type PodSecurityPolicy struct {
	metav1.TypeMeta `json:",inline"`
	// Standard object's metadata.
	// More info: https://git.k8s.io/community/contributors/devel/sig-architecture/api-conventions.md#metadata
	// +optional
	metav1.ObjectMeta `json:"metadata,omitempty" protobuf:"bytes,1,opt,name=metadata"`

	// spec defines the policy enforced.
	// +optional
	Spec PodSecurityPolicySpec `json:"spec,omitempty" protobuf:"bytes,2,opt,name=spec"`
}

// PodSecurityPolicySpec defines the policy enforced.
// Deprecated: use PodSecurityPolicySpec from policy API Group instead.
type PodSecurityPolicySpec struct {
	// privileged determines if a pod can request to be run as privileged.
	// +optional
	Privileged bool `json:"privileged,omitempty" protobuf:"varint,1,opt,name=privileged"`
	// defaultAddCapabilities is the default set of capabilities that will be added to the container
	// unless the pod spec specifically drops the capability.  You may not list a capability in both
	// defaultAddCapabilities and requiredDropCapabilities. Capabilities added here are implicitly
	// allowed, and need not be included in the allowedCapabilities list.
	// +optional
	DefaultAddCapabilities []v1.Capability `json:"defaultAddCapabilities,omitempty" protobuf:"bytes,2,rep,name=defaultAddCapabilities,casttype=k8s.io/api/core/v1.Capability"`
	// requiredDropCapabilities are the capabilities that will be dropped from the container.  These
	// are required to be dropped and cannot be added.
	// +optional
	RequiredDropCapabilities []v1.Capability `json:"requiredDropCapabilities,omitempty" protobuf:"bytes,3,rep,name=requiredDropCapabilities,casttype=k8s.io/api/core/v1.Capability"`
	// allowedCapabilities is a list of capabilities that can be requested to add to the container.
	// Capabilities in this field may be added at the pod author's discretion.
	// You must not list a capability in both allowedCapabilities and requiredDropCapabilities.
	// +optional
	AllowedCapabilities []v1.Capability `json:"allowedCapabilities,omitempty" protobuf:"bytes,4,rep,name=allowedCapabilities,casttype=k8s.io/api/core/v1.Capability"`
	// volumes is an allowlist of volume plugins. Empty indicates that
	// no volumes may be used. To allow all volumes you may use '*'.
	// +optional
	Volumes []FSType `json:"volumes,omitempty" protobuf:"bytes,5,rep,name=volumes,casttype=FSType"`
	// hostNetwork determines if the policy allows the use of HostNetwork in the pod spec.
	// +optional
	HostNetwork bool `json:"hostNetwork,omitempty" protobuf:"varint,6,opt,name=hostNetwork"`
	// hostPorts determines which host port ranges are allowed to be exposed.
	// +optional
	HostPorts []HostPortRange `json:"hostPorts,omitempty" protobuf:"bytes,7,rep,name=hostPorts"`
	// hostPID determines if the policy allows the use of HostPID in the pod spec.
	// +optional
	HostPID bool `json:"hostPID,omitempty" protobuf:"varint,8,opt,name=hostPID"`
	// hostIPC determines if the policy allows the use of HostIPC in the pod spec.
	// +optional
	HostIPC bool `json:"hostIPC,omitempty" protobuf:"varint,9,opt,name=hostIPC"`
	// seLinux is the strategy that will dictate the allowable labels that may be set.
	SELinux SELinuxStrategyOptions `json:"seLinux" protobuf:"bytes,10,opt,name=seLinux"`
	// runAsUser is the strategy that will dictate the allowable RunAsUser values that may be set.
	RunAsUser RunAsUserStrategyOptions `json:"runAsUser" protobuf:"bytes,11,opt,name=runAsUser"`
	// RunAsGroup is the strategy that will dictate the allowable RunAsGroup values that may be set.
	// If this field is omitted, the pod's RunAsGroup can take any value. This field requires the
	// RunAsGroup feature gate to be enabled.
	// +optional
	RunAsGroup *RunAsGroupStrategyOptions `json:"runAsGroup,omitempty" protobuf:"bytes,22,opt,name=runAsGroup"`
	// supplementalGroups is the strategy that will dictate what supplemental groups are used by the SecurityContext.
	SupplementalGroups SupplementalGroupsStrategyOptions `json:"supplementalGroups" protobuf:"bytes,12,opt,name=supplementalGroups"`
	// fsGroup is the strategy that will dictate what fs group is used by the SecurityContext.
	FSGroup FSGroupStrategyOptions `json:"fsGroup" protobuf:"bytes,13,opt,name=fsGroup"`
	// readOnlyRootFilesystem when set to true will force containers to run with a read only root file
	// system.  If the container specifically requests to run with a non-read only root file system
	// the PSP should deny the pod.
	// If set to false the container may run with a read only root file system if it wishes but it
	// will not be forced to.
	// +optional
	ReadOnlyRootFilesystem bool `json:"readOnlyRootFilesystem,omitempty" protobuf:"varint,14,opt,name=readOnlyRootFilesystem"`
	// defaultAllowPrivilegeEscalation controls the default setting for whether a
	// process can gain more privileges than its parent process.
	// +optional
	DefaultAllowPrivilegeEscalation *bool `json:"defaultAllowPrivilegeEscalation,omitempty" protobuf:"varint,15,opt,name=defaultAllowPrivilegeEscalation"`
	// allowPrivilegeEscalation determines if a pod can request to allow
	// privilege escalation. If unspecified, defaults to true.
	// +optional
	AllowPrivilegeEscalation *bool `json:"allowPrivilegeEscalation,omitempty" protobuf:"varint,16,opt,name=allowPrivilegeEscalation"`
	// allowedHostPaths is an allowlist of host paths. Empty indicates
	// that all host paths may be used.
	// +optional
	AllowedHostPaths []AllowedHostPath `json:"allowedHostPaths,omitempty" protobuf:"bytes,17,rep,name=allowedHostPaths"`
	// allowedFlexVolumes is an allowlist of Flexvolumes.  Empty or nil indicates that all
	// Flexvolumes may be used.  This parameter is effective only when the usage of the Flexvolumes
	// is allowed in the "volumes" field.
	// +optional
	AllowedFlexVolumes []AllowedFlexVolume `json:"allowedFlexVolumes,omitempty" protobuf:"bytes,18,rep,name=allowedFlexVolumes"`
<<<<<<< HEAD
	// AllowedCSIDrivers is a whitelist of inline CSI drivers that must be explicitly set to be embedded within a pod spec.
=======
	// AllowedCSIDrivers is an allowlist of inline CSI drivers that must be explicitly set to be embedded within a pod spec.
>>>>>>> 27a9c501
	// An empty value indicates that any CSI driver can be used for inline ephemeral volumes.
	// +optional
	AllowedCSIDrivers []AllowedCSIDriver `json:"allowedCSIDrivers,omitempty" protobuf:"bytes,23,rep,name=allowedCSIDrivers"`
	// allowedUnsafeSysctls is a list of explicitly allowed unsafe sysctls, defaults to none.
	// Each entry is either a plain sysctl name or ends in "*" in which case it is considered
	// as a prefix of allowed sysctls. Single * means all unsafe sysctls are allowed.
	// Kubelet has to allowlist all unsafe sysctls explicitly to avoid rejection.
	//
	// Examples:
	// e.g. "foo/*" allows "foo/bar", "foo/baz", etc.
	// e.g. "foo.*" allows "foo.bar", "foo.baz", etc.
	// +optional
	AllowedUnsafeSysctls []string `json:"allowedUnsafeSysctls,omitempty" protobuf:"bytes,19,rep,name=allowedUnsafeSysctls"`
	// forbiddenSysctls is a list of explicitly forbidden sysctls, defaults to none.
	// Each entry is either a plain sysctl name or ends in "*" in which case it is considered
	// as a prefix of forbidden sysctls. Single * means all sysctls are forbidden.
	//
	// Examples:
	// e.g. "foo/*" forbids "foo/bar", "foo/baz", etc.
	// e.g. "foo.*" forbids "foo.bar", "foo.baz", etc.
	// +optional
	ForbiddenSysctls []string `json:"forbiddenSysctls,omitempty" protobuf:"bytes,20,rep,name=forbiddenSysctls"`
	// AllowedProcMountTypes is an allowlist of allowed ProcMountTypes.
	// Empty or nil indicates that only the DefaultProcMountType may be used.
	// This requires the ProcMountType feature flag to be enabled.
	// +optional
	AllowedProcMountTypes []v1.ProcMountType `json:"allowedProcMountTypes,omitempty" protobuf:"bytes,21,opt,name=allowedProcMountTypes"`
	// runtimeClass is the strategy that will dictate the allowable RuntimeClasses for a pod.
	// If this field is omitted, the pod's runtimeClassName field is unrestricted.
	// Enforcement of this field depends on the RuntimeClass feature gate being enabled.
	// +optional
	RuntimeClass *RuntimeClassStrategyOptions `json:"runtimeClass,omitempty" protobuf:"bytes,24,opt,name=runtimeClass"`
}

// AllowedHostPath defines the host volume conditions that will be enabled by a policy
// for pods to use. It requires the path prefix to be defined.
// Deprecated: use AllowedHostPath from policy API Group instead.
type AllowedHostPath struct {
	// pathPrefix is the path prefix that the host volume must match.
	// It does not support `*`.
	// Trailing slashes are trimmed when validating the path prefix with a host path.
	//
	// Examples:
	// `/foo` would allow `/foo`, `/foo/` and `/foo/bar`
	// `/foo` would not allow `/food` or `/etc/foo`
	PathPrefix string `json:"pathPrefix,omitempty" protobuf:"bytes,1,rep,name=pathPrefix"`

	// when set to true, will allow host volumes matching the pathPrefix only if all volume mounts are readOnly.
	// +optional
	ReadOnly bool `json:"readOnly,omitempty" protobuf:"varint,2,opt,name=readOnly"`
}

// FSType gives strong typing to different file systems that are used by volumes.
// Deprecated: use FSType from policy API Group instead.
type FSType string

const (
	AzureFile             FSType = "azureFile"
	Flocker               FSType = "flocker"
	FlexVolume            FSType = "flexVolume"
	HostPath              FSType = "hostPath"
	EmptyDir              FSType = "emptyDir"
	GCEPersistentDisk     FSType = "gcePersistentDisk"
	AWSElasticBlockStore  FSType = "awsElasticBlockStore"
	GitRepo               FSType = "gitRepo"
	Secret                FSType = "secret"
	NFS                   FSType = "nfs"
	ISCSI                 FSType = "iscsi"
	Glusterfs             FSType = "glusterfs"
	PersistentVolumeClaim FSType = "persistentVolumeClaim"
	RBD                   FSType = "rbd"
	Cinder                FSType = "cinder"
	CephFS                FSType = "cephFS"
	DownwardAPI           FSType = "downwardAPI"
	FC                    FSType = "fc"
	ConfigMap             FSType = "configMap"
	Quobyte               FSType = "quobyte"
	AzureDisk             FSType = "azureDisk"
	CSI                   FSType = "csi"
	All                   FSType = "*"
)

// AllowedFlexVolume represents a single Flexvolume that is allowed to be used.
// Deprecated: use AllowedFlexVolume from policy API Group instead.
type AllowedFlexVolume struct {
	// driver is the name of the Flexvolume driver.
	Driver string `json:"driver" protobuf:"bytes,1,opt,name=driver"`
}

// AllowedCSIDriver represents a single inline CSI Driver that is allowed to be used.
type AllowedCSIDriver struct {
	// Name is the registered name of the CSI driver
	Name string `json:"name" protobuf:"bytes,1,opt,name=name"`
}

// HostPortRange defines a range of host ports that will be enabled by a policy
// for pods to use.  It requires both the start and end to be defined.
// Deprecated: use HostPortRange from policy API Group instead.
type HostPortRange struct {
	// min is the start of the range, inclusive.
	Min int32 `json:"min" protobuf:"varint,1,opt,name=min"`
	// max is the end of the range, inclusive.
	Max int32 `json:"max" protobuf:"varint,2,opt,name=max"`
}

// SELinuxStrategyOptions defines the strategy type and any options used to create the strategy.
// Deprecated: use SELinuxStrategyOptions from policy API Group instead.
type SELinuxStrategyOptions struct {
	// rule is the strategy that will dictate the allowable labels that may be set.
	Rule SELinuxStrategy `json:"rule" protobuf:"bytes,1,opt,name=rule,casttype=SELinuxStrategy"`
	// seLinuxOptions required to run as; required for MustRunAs
	// More info: https://kubernetes.io/docs/tasks/configure-pod-container/security-context/
	// +optional
	SELinuxOptions *v1.SELinuxOptions `json:"seLinuxOptions,omitempty" protobuf:"bytes,2,opt,name=seLinuxOptions"`
}

// SELinuxStrategy denotes strategy types for generating SELinux options for a
// Security Context.
// Deprecated: use SELinuxStrategy from policy API Group instead.
type SELinuxStrategy string

const (
	// SELinuxStrategyMustRunAs means that container must have SELinux labels of X applied.
	// Deprecated: use SELinuxStrategyMustRunAs from policy API Group instead.
	SELinuxStrategyMustRunAs SELinuxStrategy = "MustRunAs"
	// SELinuxStrategyRunAsAny means that container may make requests for any SELinux context labels.
	// Deprecated: use SELinuxStrategyRunAsAny from policy API Group instead.
	SELinuxStrategyRunAsAny SELinuxStrategy = "RunAsAny"
)

// RunAsUserStrategyOptions defines the strategy type and any options used to create the strategy.
// Deprecated: use RunAsUserStrategyOptions from policy API Group instead.
type RunAsUserStrategyOptions struct {
	// rule is the strategy that will dictate the allowable RunAsUser values that may be set.
	Rule RunAsUserStrategy `json:"rule" protobuf:"bytes,1,opt,name=rule,casttype=RunAsUserStrategy"`
	// ranges are the allowed ranges of uids that may be used. If you would like to force a single uid
	// then supply a single range with the same start and end. Required for MustRunAs.
	// +optional
	Ranges []IDRange `json:"ranges,omitempty" protobuf:"bytes,2,rep,name=ranges"`
}

// RunAsGroupStrategyOptions defines the strategy type and any options used to create the strategy.
// Deprecated: use RunAsGroupStrategyOptions from policy API Group instead.
type RunAsGroupStrategyOptions struct {
	// rule is the strategy that will dictate the allowable RunAsGroup values that may be set.
	Rule RunAsGroupStrategy `json:"rule" protobuf:"bytes,1,opt,name=rule,casttype=RunAsGroupStrategy"`
	// ranges are the allowed ranges of gids that may be used. If you would like to force a single gid
	// then supply a single range with the same start and end. Required for MustRunAs.
	// +optional
	Ranges []IDRange `json:"ranges,omitempty" protobuf:"bytes,2,rep,name=ranges"`
}

// IDRange provides a min/max of an allowed range of IDs.
// Deprecated: use IDRange from policy API Group instead.
type IDRange struct {
	// min is the start of the range, inclusive.
	Min int64 `json:"min" protobuf:"varint,1,opt,name=min"`
	// max is the end of the range, inclusive.
	Max int64 `json:"max" protobuf:"varint,2,opt,name=max"`
}

// RunAsUserStrategy denotes strategy types for generating RunAsUser values for a
// Security Context.
// Deprecated: use RunAsUserStrategy from policy API Group instead.
type RunAsUserStrategy string

const (
	// RunAsUserStrategyMustRunAs means that container must run as a particular uid.
	// Deprecated: use RunAsUserStrategyMustRunAs from policy API Group instead.
	RunAsUserStrategyMustRunAs RunAsUserStrategy = "MustRunAs"
	// RunAsUserStrategyMustRunAsNonRoot means that container must run as a non-root uid.
	// Deprecated: use RunAsUserStrategyMustRunAsNonRoot from policy API Group instead.
	RunAsUserStrategyMustRunAsNonRoot RunAsUserStrategy = "MustRunAsNonRoot"
	// RunAsUserStrategyRunAsAny means that container may make requests for any uid.
	// Deprecated: use RunAsUserStrategyRunAsAny from policy API Group instead.
	RunAsUserStrategyRunAsAny RunAsUserStrategy = "RunAsAny"
)

// RunAsGroupStrategy denotes strategy types for generating RunAsGroup values for a
// Security Context.
// Deprecated: use RunAsGroupStrategy from policy API Group instead.
type RunAsGroupStrategy string

const (
	// RunAsGroupStrategyMayRunAs means that container does not need to run with a particular gid.
	// However, when RunAsGroup are specified, they have to fall in the defined range.
	RunAsGroupStrategyMayRunAs RunAsGroupStrategy = "MayRunAs"
	// RunAsGroupStrategyMustRunAs means that container must run as a particular gid.
	// Deprecated: use RunAsGroupStrategyMustRunAs from policy API Group instead.
	RunAsGroupStrategyMustRunAs RunAsGroupStrategy = "MustRunAs"
	// RunAsGroupStrategyRunAsAny means that container may make requests for any gid.
	// Deprecated: use RunAsGroupStrategyRunAsAny from policy API Group instead.
	RunAsGroupStrategyRunAsAny RunAsGroupStrategy = "RunAsAny"
)

// FSGroupStrategyOptions defines the strategy type and options used to create the strategy.
// Deprecated: use FSGroupStrategyOptions from policy API Group instead.
type FSGroupStrategyOptions struct {
	// rule is the strategy that will dictate what FSGroup is used in the SecurityContext.
	// +optional
	Rule FSGroupStrategyType `json:"rule,omitempty" protobuf:"bytes,1,opt,name=rule,casttype=FSGroupStrategyType"`
	// ranges are the allowed ranges of fs groups.  If you would like to force a single
	// fs group then supply a single range with the same start and end. Required for MustRunAs.
	// +optional
	Ranges []IDRange `json:"ranges,omitempty" protobuf:"bytes,2,rep,name=ranges"`
}

// FSGroupStrategyType denotes strategy types for generating FSGroup values for a
// SecurityContext
// Deprecated: use FSGroupStrategyType from policy API Group instead.
type FSGroupStrategyType string

const (
	// FSGroupStrategyMustRunAs meant that container must have FSGroup of X applied.
	// Deprecated: use FSGroupStrategyMustRunAs from policy API Group instead.
	FSGroupStrategyMustRunAs FSGroupStrategyType = "MustRunAs"
	// FSGroupStrategyRunAsAny means that container may make requests for any FSGroup labels.
	// Deprecated: use FSGroupStrategyRunAsAny from policy API Group instead.
	FSGroupStrategyRunAsAny FSGroupStrategyType = "RunAsAny"
)

// SupplementalGroupsStrategyOptions defines the strategy type and options used to create the strategy.
// Deprecated: use SupplementalGroupsStrategyOptions from policy API Group instead.
type SupplementalGroupsStrategyOptions struct {
	// rule is the strategy that will dictate what supplemental groups is used in the SecurityContext.
	// +optional
	Rule SupplementalGroupsStrategyType `json:"rule,omitempty" protobuf:"bytes,1,opt,name=rule,casttype=SupplementalGroupsStrategyType"`
	// ranges are the allowed ranges of supplemental groups.  If you would like to force a single
	// supplemental group then supply a single range with the same start and end. Required for MustRunAs.
	// +optional
	Ranges []IDRange `json:"ranges,omitempty" protobuf:"bytes,2,rep,name=ranges"`
}

// SupplementalGroupsStrategyType denotes strategy types for determining valid supplemental
// groups for a SecurityContext.
// Deprecated: use SupplementalGroupsStrategyType from policy API Group instead.
type SupplementalGroupsStrategyType string

const (
	// SupplementalGroupsStrategyMustRunAs means that container must run as a particular gid.
	// Deprecated: use SupplementalGroupsStrategyMustRunAs from policy API Group instead.
	SupplementalGroupsStrategyMustRunAs SupplementalGroupsStrategyType = "MustRunAs"
	// SupplementalGroupsStrategyRunAsAny means that container may make requests for any gid.
	// Deprecated: use SupplementalGroupsStrategyRunAsAny from policy API Group instead.
	SupplementalGroupsStrategyRunAsAny SupplementalGroupsStrategyType = "RunAsAny"
)

// RuntimeClassStrategyOptions define the strategy that will dictate the allowable RuntimeClasses
// for a pod.
type RuntimeClassStrategyOptions struct {
<<<<<<< HEAD
	// allowedRuntimeClassNames is a whitelist of RuntimeClass names that may be specified on a pod.
=======
	// allowedRuntimeClassNames is an allowlist of RuntimeClass names that may be specified on a pod.
>>>>>>> 27a9c501
	// A value of "*" means that any RuntimeClass name is allowed, and must be the only item in the
	// list. An empty list requires the RuntimeClassName field to be unset.
	AllowedRuntimeClassNames []string `json:"allowedRuntimeClassNames" protobuf:"bytes,1,rep,name=allowedRuntimeClassNames"`
	// defaultRuntimeClassName is the default RuntimeClassName to set on the pod.
	// The default MUST be allowed by the allowedRuntimeClassNames list.
	// A value of nil does not mutate the Pod.
	// +optional
	DefaultRuntimeClassName *string `json:"defaultRuntimeClassName,omitempty" protobuf:"bytes,2,opt,name=defaultRuntimeClassName"`
}

// AllowAllRuntimeClassNames can be used as a value for the
// RuntimeClassStrategyOptions.AllowedRuntimeClassNames field and means that any RuntimeClassName is
// allowed.
const AllowAllRuntimeClassNames = "*"

// +k8s:deepcopy-gen:interfaces=k8s.io/apimachinery/pkg/runtime.Object
// +k8s:prerelease-lifecycle-gen:introduced=1.2
// +k8s:prerelease-lifecycle-gen:deprecated=1.11
// +k8s:prerelease-lifecycle-gen:removed=1.16
// +k8s:prerelease-lifecycle-gen:replacement=policy,v1beta1,PodSecurityPolicyList

// PodSecurityPolicyList is a list of PodSecurityPolicy objects.
// Deprecated: use PodSecurityPolicyList from policy API Group instead.
type PodSecurityPolicyList struct {
	metav1.TypeMeta `json:",inline"`
	// Standard list metadata.
	// More info: https://git.k8s.io/community/contributors/devel/sig-architecture/api-conventions.md#metadata
	// +optional
	metav1.ListMeta `json:"metadata,omitempty" protobuf:"bytes,1,opt,name=metadata"`

	// items is a list of schema objects.
	Items []PodSecurityPolicy `json:"items" protobuf:"bytes,2,rep,name=items"`
}

// +genclient
// +k8s:deepcopy-gen:interfaces=k8s.io/apimachinery/pkg/runtime.Object
// +k8s:prerelease-lifecycle-gen:introduced=1.3
// +k8s:prerelease-lifecycle-gen:deprecated=1.9
// +k8s:prerelease-lifecycle-gen:removed=1.16
// +k8s:prerelease-lifecycle-gen:replacement=networking.k8s.io,v1,NetworkPolicy

// DEPRECATED 1.9 - This group version of NetworkPolicy is deprecated by networking/v1/NetworkPolicy.
// NetworkPolicy describes what network traffic is allowed for a set of Pods
type NetworkPolicy struct {
	metav1.TypeMeta `json:",inline"`
	// Standard object's metadata.
	// More info: https://git.k8s.io/community/contributors/devel/sig-architecture/api-conventions.md#metadata
	// +optional
	metav1.ObjectMeta `json:"metadata,omitempty" protobuf:"bytes,1,opt,name=metadata"`

	// Specification of the desired behavior for this NetworkPolicy.
	// +optional
	Spec NetworkPolicySpec `json:"spec,omitempty" protobuf:"bytes,2,opt,name=spec"`
}

// DEPRECATED 1.9 - This group version of PolicyType is deprecated by networking/v1/PolicyType.
// Policy Type string describes the NetworkPolicy type
// This type is beta-level in 1.8
type PolicyType string

const (
	// PolicyTypeIngress is a NetworkPolicy that affects ingress traffic on selected pods
	PolicyTypeIngress PolicyType = "Ingress"
	// PolicyTypeEgress is a NetworkPolicy that affects egress traffic on selected pods
	PolicyTypeEgress PolicyType = "Egress"
)

// DEPRECATED 1.9 - This group version of NetworkPolicySpec is deprecated by networking/v1/NetworkPolicySpec.
type NetworkPolicySpec struct {
	// Selects the pods to which this NetworkPolicy object applies.  The array of ingress rules
	// is applied to any pods selected by this field. Multiple network policies can select the
	// same set of pods.  In this case, the ingress rules for each are combined additively.
	// This field is NOT optional and follows standard label selector semantics.
	// An empty podSelector matches all pods in this namespace.
	PodSelector metav1.LabelSelector `json:"podSelector" protobuf:"bytes,1,opt,name=podSelector"`

	// List of ingress rules to be applied to the selected pods.
	// Traffic is allowed to a pod if there are no NetworkPolicies selecting the pod
	// OR if the traffic source is the pod's local node,
	// OR if the traffic matches at least one ingress rule across all of the NetworkPolicy
	// objects whose podSelector matches the pod.
	// If this field is empty then this NetworkPolicy does not allow any traffic
	// (and serves solely to ensure that the pods it selects are isolated by default).
	// +optional
	Ingress []NetworkPolicyIngressRule `json:"ingress,omitempty" protobuf:"bytes,2,rep,name=ingress"`

	// List of egress rules to be applied to the selected pods. Outgoing traffic is
	// allowed if there are no NetworkPolicies selecting the pod (and cluster policy
	// otherwise allows the traffic), OR if the traffic matches at least one egress rule
	// across all of the NetworkPolicy objects whose podSelector matches the pod. If
	// this field is empty then this NetworkPolicy limits all outgoing traffic (and serves
	// solely to ensure that the pods it selects are isolated by default).
	// This field is beta-level in 1.8
	// +optional
	Egress []NetworkPolicyEgressRule `json:"egress,omitempty" protobuf:"bytes,3,rep,name=egress"`

	// List of rule types that the NetworkPolicy relates to.
	// Valid options are ["Ingress"], ["Egress"], or ["Ingress", "Egress"].
	// If this field is not specified, it will default based on the existence of Ingress or Egress rules;
	// policies that contain an Egress section are assumed to affect Egress, and all policies
	// (whether or not they contain an Ingress section) are assumed to affect Ingress.
	// If you want to write an egress-only policy, you must explicitly specify policyTypes [ "Egress" ].
	// Likewise, if you want to write a policy that specifies that no egress is allowed,
	// you must specify a policyTypes value that include "Egress" (since such a policy would not include
	// an Egress section and would otherwise default to just [ "Ingress" ]).
	// This field is beta-level in 1.8
	// +optional
	PolicyTypes []PolicyType `json:"policyTypes,omitempty" protobuf:"bytes,4,rep,name=policyTypes,casttype=PolicyType"`
}

// DEPRECATED 1.9 - This group version of NetworkPolicyIngressRule is deprecated by networking/v1/NetworkPolicyIngressRule.
// This NetworkPolicyIngressRule matches traffic if and only if the traffic matches both ports AND from.
type NetworkPolicyIngressRule struct {
	// List of ports which should be made accessible on the pods selected for this rule.
	// Each item in this list is combined using a logical OR.
	// If this field is empty or missing, this rule matches all ports (traffic not restricted by port).
	// If this field is present and contains at least one item, then this rule allows traffic
	// only if the traffic matches at least one port in the list.
	// +optional
	Ports []NetworkPolicyPort `json:"ports,omitempty" protobuf:"bytes,1,rep,name=ports"`

	// List of sources which should be able to access the pods selected for this rule.
	// Items in this list are combined using a logical OR operation.
	// If this field is empty or missing, this rule matches all sources (traffic not restricted by source).
	// If this field is present and contains at least one item, this rule allows traffic only if the
	// traffic matches at least one item in the from list.
	// +optional
	From []NetworkPolicyPeer `json:"from,omitempty" protobuf:"bytes,2,rep,name=from"`
}

// DEPRECATED 1.9 - This group version of NetworkPolicyEgressRule is deprecated by networking/v1/NetworkPolicyEgressRule.
// NetworkPolicyEgressRule describes a particular set of traffic that is allowed out of pods
// matched by a NetworkPolicySpec's podSelector. The traffic must match both ports and to.
// This type is beta-level in 1.8
type NetworkPolicyEgressRule struct {
	// List of destination ports for outgoing traffic.
	// Each item in this list is combined using a logical OR. If this field is
	// empty or missing, this rule matches all ports (traffic not restricted by port).
	// If this field is present and contains at least one item, then this rule allows
	// traffic only if the traffic matches at least one port in the list.
	// +optional
	Ports []NetworkPolicyPort `json:"ports,omitempty" protobuf:"bytes,1,rep,name=ports"`

	// List of destinations for outgoing traffic of pods selected for this rule.
	// Items in this list are combined using a logical OR operation. If this field is
	// empty or missing, this rule matches all destinations (traffic not restricted by
	// destination). If this field is present and contains at least one item, this rule
	// allows traffic only if the traffic matches at least one item in the to list.
	// +optional
	To []NetworkPolicyPeer `json:"to,omitempty" protobuf:"bytes,2,rep,name=to"`
}

// DEPRECATED 1.9 - This group version of NetworkPolicyPort is deprecated by networking/v1/NetworkPolicyPort.
type NetworkPolicyPort struct {
	// Optional.  The protocol (TCP, UDP, or SCTP) which traffic must match.
	// If not specified, this field defaults to TCP.
	// +optional
	Protocol *v1.Protocol `json:"protocol,omitempty" protobuf:"bytes,1,opt,name=protocol,casttype=k8s.io/api/core/v1.Protocol"`

	// The port on the given protocol. This can either be a numerical or named
	// port on a pod. If this field is not provided, this matches all port names and
	// numbers.
	// If present, only traffic on the specified protocol AND port will be matched.
	// +optional
	Port *intstr.IntOrString `json:"port,omitempty" protobuf:"bytes,2,opt,name=port"`

	// If set, indicates that the range of ports from port to endPort, inclusive,
	// should be allowed by the policy. This field cannot be defined if the port field
	// is not defined or if the port field is defined as a named (string) port.
	// The endPort must be equal or greater than port.
	// This feature is in Beta state and is enabled by default.
	// It can be disabled using the Feature Gate "NetworkPolicyEndPort".
	// +optional
	EndPort *int32 `json:"endPort,omitempty" protobuf:"bytes,3,opt,name=endPort"`
}

// DEPRECATED 1.9 - This group version of IPBlock is deprecated by networking/v1/IPBlock.
// IPBlock describes a particular CIDR (Ex. "192.168.1.1/24","2001:db9::/64") that is allowed
// to the pods matched by a NetworkPolicySpec's podSelector. The except entry describes CIDRs
// that should not be included within this rule.
type IPBlock struct {
	// CIDR is a string representing the IP Block
	// Valid examples are "192.168.1.1/24" or "2001:db9::/64"
	CIDR string `json:"cidr" protobuf:"bytes,1,name=cidr"`
	// Except is a slice of CIDRs that should not be included within an IP Block
	// Valid examples are "192.168.1.1/24" or "2001:db9::/64"
	// Except values will be rejected if they are outside the CIDR range
	// +optional
	Except []string `json:"except,omitempty" protobuf:"bytes,2,rep,name=except"`
}

// DEPRECATED 1.9 - This group version of NetworkPolicyPeer is deprecated by networking/v1/NetworkPolicyPeer.
type NetworkPolicyPeer struct {
	// This is a label selector which selects Pods. This field follows standard label
	// selector semantics; if present but empty, it selects all pods.
	//
	// If NamespaceSelector is also set, then the NetworkPolicyPeer as a whole selects
	// the Pods matching PodSelector in the Namespaces selected by NamespaceSelector.
	// Otherwise it selects the Pods matching PodSelector in the policy's own Namespace.
	// +optional
	PodSelector *metav1.LabelSelector `json:"podSelector,omitempty" protobuf:"bytes,1,opt,name=podSelector"`

	// Selects Namespaces using cluster-scoped labels. This field follows standard label
	// selector semantics; if present but empty, it selects all namespaces.
	//
	// If PodSelector is also set, then the NetworkPolicyPeer as a whole selects
	// the Pods matching PodSelector in the Namespaces selected by NamespaceSelector.
	// Otherwise it selects all Pods in the Namespaces selected by NamespaceSelector.
	// +optional
	NamespaceSelector *metav1.LabelSelector `json:"namespaceSelector,omitempty" protobuf:"bytes,2,opt,name=namespaceSelector"`

	// IPBlock defines policy on a particular IPBlock. If this field is set then
	// neither of the other fields can be.
	// +optional
	IPBlock *IPBlock `json:"ipBlock,omitempty" protobuf:"bytes,3,rep,name=ipBlock"`
}

// +k8s:deepcopy-gen:interfaces=k8s.io/apimachinery/pkg/runtime.Object
// +k8s:prerelease-lifecycle-gen:introduced=1.3
// +k8s:prerelease-lifecycle-gen:deprecated=1.9
// +k8s:prerelease-lifecycle-gen:removed=1.16
// +k8s:prerelease-lifecycle-gen:replacement=networking.k8s.io,v1,NetworkPolicyList

// DEPRECATED 1.9 - This group version of NetworkPolicyList is deprecated by networking/v1/NetworkPolicyList.
// Network Policy List is a list of NetworkPolicy objects.
type NetworkPolicyList struct {
	metav1.TypeMeta `json:",inline"`
	// Standard list metadata.
	// More info: https://git.k8s.io/community/contributors/devel/sig-architecture/api-conventions.md#metadata
	// +optional
	metav1.ListMeta `json:"metadata,omitempty" protobuf:"bytes,1,opt,name=metadata"`

	// Items is a list of schema objects.
	Items []NetworkPolicy `json:"items" protobuf:"bytes,2,rep,name=items"`
}<|MERGE_RESOLUTION|>--- conflicted
+++ resolved
@@ -1071,11 +1071,7 @@
 	// is allowed in the "volumes" field.
 	// +optional
 	AllowedFlexVolumes []AllowedFlexVolume `json:"allowedFlexVolumes,omitempty" protobuf:"bytes,18,rep,name=allowedFlexVolumes"`
-<<<<<<< HEAD
-	// AllowedCSIDrivers is a whitelist of inline CSI drivers that must be explicitly set to be embedded within a pod spec.
-=======
 	// AllowedCSIDrivers is an allowlist of inline CSI drivers that must be explicitly set to be embedded within a pod spec.
->>>>>>> 27a9c501
 	// An empty value indicates that any CSI driver can be used for inline ephemeral volumes.
 	// +optional
 	AllowedCSIDrivers []AllowedCSIDriver `json:"allowedCSIDrivers,omitempty" protobuf:"bytes,23,rep,name=allowedCSIDrivers"`
@@ -1326,11 +1322,7 @@
 // RuntimeClassStrategyOptions define the strategy that will dictate the allowable RuntimeClasses
 // for a pod.
 type RuntimeClassStrategyOptions struct {
-<<<<<<< HEAD
-	// allowedRuntimeClassNames is a whitelist of RuntimeClass names that may be specified on a pod.
-=======
 	// allowedRuntimeClassNames is an allowlist of RuntimeClass names that may be specified on a pod.
->>>>>>> 27a9c501
 	// A value of "*" means that any RuntimeClass name is allowed, and must be the only item in the
 	// list. An empty list requires the RuntimeClassName field to be unset.
 	AllowedRuntimeClassNames []string `json:"allowedRuntimeClassNames" protobuf:"bytes,1,rep,name=allowedRuntimeClassNames"`
